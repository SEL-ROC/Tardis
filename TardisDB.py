# vim: set et sw=4 sts=4 fileencoding=utf-8:
#
# Tardis: A Backup System
# Copyright 2013-2014, Eric Koldinger, All Rights Reserved.
# kolding@washington.edu
#
# Redistribution and use in source and binary forms, with or without
# modification, are permitted provided that the following conditions are met:
#
#     * Redistributions of source code must retain the above copyright
#       notice, this list of conditions and the following disclaimer.
#     * Redistributions in binary form must reproduce the above copyright
#       notice, this list of conditions and the following disclaimer in the
#       documentation and/or other materials provided with the distribution.
#     * Neither the name of the copyright holder nor the
#       names of its contributors may be used to endorse or promote products
#       derived from this software without specific prior written permission.
#
# THIS SOFTWARE IS PROVIDED BY THE COPYRIGHT HOLDERS AND CONTRIBUTORS "AS IS"
# AND ANY EXPRESS OR IMPLIED WARRANTIES, INCLUDING, BUT NOT LIMITED TO, THE
# IMPLIED WARRANTIES OF MERCHANTABILITY AND FITNESS FOR A PARTICULAR PURPOSE
# ARE DISCLAIMED. IN NO EVENT SHALL THE COPYRIGHT HOLDER OR CONTRIBUTORS BE
# LIABLE FOR ANY DIRECT, INDIRECT, INCIDENTAL, SPECIAL, EXEMPLARY, OR
# CONSEQUENTIAL DAMAGES (INCLUDING, BUT NOT LIMITED TO, PROCUREMENT OF
# SUBSTITUTE GOODS OR SERVICES; LOSS OF USE, DATA, OR PROFITS; OR BUSINESS
# INTERRUPTION) HOWEVER CAUSED AND ON ANY THEORY OF LIABILITY, WHETHER IN
# CONTRACT, STRICT LIABILITY, OR TORT (INCLUDING NEGLIGENCE OR OTHERWISE)
# ARISING IN ANY WAY OUT OF THE USE OF THIS SOFTWARE, EVEN IF ADVISED OF THE
# POSSIBILITY OF SUCH DAMAGE.

import sqlite3
import shutil
import logging
import os.path
import functools
import time

# Expected SQL Schema
"""
CREATE TABLE IF NOT EXISTS Backups (
    Name            CHARACTER UNIQUE,
    StartTime       CHARACTER,
    EndTime         CHARACTER,
    ClientTime      CHARACTER,
    Session         CHARACTER UNIQUE,
    Completed       INTEGER,
    Priority        INTEGER DEFAULT 1,
    BackupSet       INTEGER PRIMARY KEY AUTOINCREMENT
);

CREATE TABLE IF NOT EXISTS CheckSums (
    Checksum    CHARACTER UNIQUE NOT NULL,
    ChecksumId  INTEGER PRIMARY KEY AUTOINCREMENT,
    Size        INTEGER,
    Basis       INTEGER,
    FOREIGN KEY(Basis) REFERENCES CheckSums(Checksum)
);

CREATE TABLE IF NOT EXISTS Names (
    Name        CHARACTER UNIQUE NOT NULL,
    NameId      INTEGER PRIMARY KEY AUTOINCREMENT
);

CREATE TABLE IF NOT EXISTS Files (
    NameId      INTEGER   NOT NULL,
    BackupSet   INTEGER   NOT NULL,
    Inode       INTEGER   NOT NULL,
    Parent      INTEGER   NOT NULL,
    ChecksumId  INTEGER,
    Dir         INTEGER,
    Link        INTEGER,
    MTime       INTEGER,
    CTime       INTEGER,
    ATime       INTEGER,
    Mode        INTEGER,
    UID         INTEGER,
    GID         INTEGER, 
    NLinks      INTEGER,
    PRIMARY KEY(NameId, BackupSet, Parent),
    FOREIGN KEY(NameId)      REFERENCES Names(NameId),
    FOREIGN KEY(ChecksumId)  REFERENCES CheckSums(ChecksumIdD),
    FOREIGN KEY(BackupSet)   REFERENCES Backups(BackupSet)
);

CREATE INDEX IF NOT EXISTS CheckSumIndex ON CheckSums(Checksum);

CREATE INDEX IF NOT EXISTS InodeIndex ON Files(Inode ASC, BackupSet ASC);
CREATE INDEX IF NOT EXISTS ParentIndex ON Files(Parent ASC, BackupSet ASC);
CREATE INDEX IF NOT EXISTS NameIndex ON Names(Name ASC);

-- CREATE INDEX IF NOT EXISTS NameIndex ON Files(Name ASC, BackupSet ASC, Parent ASC);

INSERT OR IGNORE INTO Backups (Name, StartTime, Completed, Priority) VALUES (".Initial", strftime('%s', 'now') , 1, 0);

CREATE VIEW IF NOT EXISTS VFiles AS
    SELECT Name, Inode, Parent, Dir, Link, Size, MTime, CTime, ATime, Mode, UID, GID, NLinks, Checksum, BackupSet
    FROM Files
    JOIN Names ON Files.NameId = Names.NameId
    LEFT OUTER JOIN Checksums ON Files.ChecksumId = Checksums.ChecksumId;
"""

# End of schema

# Utility functions

def makeDict(cursor, row):
    """ Convert a row from the db into a dict """
    if row != None and cursor != None and len(row) != 0:
        d = {}
        for idx, col in enumerate(cursor.description):
            d[col[0]] = row[idx]
        return d
    else:
        return None

def addFields(x, y):
    """ Add fields to the end of a dict """
    return dict(y.items() + x)

def splitpath(path):
    """ Split a path into chunks, recursively """
    (head, tail) = os.path.split(path)
    return splitpath(head) + [ tail ] if head and head != path else [ head or tail ]

# Class TardisDB

class TardisDB(object):
    """ Main source for all interaction with the Tardis DB """
    logger  = logging.getLogger("DB")
    conn    = None
    cursor  = None
    dbName  = None
    db      = None
    currBackupSet = None
    dirinodes = {}

    def __init__(self, dbname, backup=True, prevSet=None, initialize=None):
        """ Initialize the connection to a per-machine Tardis Database"""
        self.logger.debug("Initializing connection to {}".format(dbname))
        self.dbName = dbname

        if backup:
            backup = dbname + ".bak"
            try:
                self.logger.debug("Backing up {}".format(dbname))
                shutil.copyfile(dbname, backup)
            except IOError:
                pass

        self.conn = sqlite3.connect(self.dbName)
        self.conn.text_factory = str

        if (initialize):
            self.logger.info("Creating database: {}".format(initialize))
            try:
                with open(initialize, "r") as f:
                    script = f.read()
                    self.conn.executescript(script)
            except IOError as e:
                self.logger.error("Could not read initialization script {}".format(initialize))
                self.logger.exception(e)
                raise
            except sqlite3.Error as e:
                self.logger.error("Could not execute initialization script {}".format(initialize))
                self.logger.exception(e)
                raise

        self.cursor = self.conn.cursor()
        if (prevSet):
            f = self.getBackupSetInfo(prevSet)
            if f:
                self.prevBackupSet = f['backupset']
                self.prevBackupDate = f['starttime']
                self.lastClientTime = f['clienttime']
                self.prevBackupName = prevSet
            #self.cursor.execute = ("SELECT Name, BackupSet FROM Backups WHERE Name = :backup", {"backup": prevSet})
        else:
            b = self.lastBackupSet()
            self.prevBackupName = b['name']
            self.prevBackupSet  = b['backupset']
            self.prevBackupDate = b['starttime']
            self.lastClientTime = b['clienttime']
            #self.cursor.execute("SELECT Name, BackupSet FROM Backups WHERE Completed = 1 ORDER BY BackupSet DESC LIMIT 1")

        #row = self.cursor.fetchone()
        #self.prevBackupName = row[0]
        #self.prevBackupSet = row[1]
        self.logger.info("Last Backup Set: {} {} ".format(self.prevBackupName, self.prevBackupSet))

        self.conn.execute("PRAGMA synchronous=false")
        self.conn.execute("PRAGMA foreignkeys=true")

    def bset(self, current):
        """ Determine the backupset we're being asked about.  True == current, false = previous, otherwise a number is returned """
        if type(current) is bool:
            return self.currBackupSet if current else self.prevBackupSet
        else:
            return current

    def lastBackupSet(self, completed=True):
        """ Select the last backup set. """
        if completed:
            c = self.cursor.execute("SELECT Name AS name, BackupSet AS backupset, StartTime AS starttime, ClientTime AS clienttime, Priority as priority "
                                    "FROM Backups WHERE Completed = 1 ORDER BY BackupSet DESC LIMIT 1")
        else:
            c = self.cursor.execute("SELECT Name AS name, BackupSet AS backupset, StartTime AS starttime, ClientTime AS clienttime , Priority as priority "
                                    "FROM Backups ORDER BY BackupSet DESC LIMIT 1")
        row = c.fetchone()
        if row:
            return makeDict(c, row)
        else:
            return None

    def newBackupSet(self, name, session, priority, clienttime):
        """ Create a new backupset.  Set the current backup set to be that set. """
        c = self.cursor
        c.execute("INSERT INTO Backups (Name, Completed, StartTime, Session, Priority, ClientTime) VALUES (:name, 0, :now, :session, :priority, :clienttime)",
                  {"name": name, "now": time.time(), "session": session, "priority": priority, "clienttime": clienttime})
        self.currBackupSet = c.lastrowid
        self.currBackupName = name
        self.conn.commit()
        self.logger.info("Created new backup set: {}: {} {}".format(self.currBackupSet, name, session))
        return self.currBackupSet

    def getFileInfoByName(self, name, parent, current=True):
        """ Lookup a file in a directory in the previous backup set"""
        backupset = self.bset(current)
        #self.logger.debug("Looking up file by name {} {} {}".format(name, parent, self.prevBackupSet))
        c = self.cursor
        c.execute("SELECT "
                  "Name AS name, Inode AS inode, Dir AS dir, Parent AS parent, Size AS size, "
                  "MTime AS mtime, CTime AS ctime, Mode AS mode, UID AS uid, GID AS gid, NLinks AS nlinks "
                  "FROM Files "
                  "JOIN Names ON Files.NameId = Names.NameId "
                  "LEFT OUTER JOIN Checksums ON Files.ChecksumId = Checksums.ChecksumId "
                  "WHERE Name = :name AND Parent = :parent AND"
                  ":backup BETWEEN FirstSet AND LastSet",
                  {"name": name, "parent": parent, "backup": backupset})
        return makeDict(c, c.fetchone())

        """ Lookup a file by a full path. """
    def getFileInfoByPath(self, path, current=False):
        ### TODO: Could be a LOT faster without the repeated calls to getFileInfoByName
        backupset = self.bset(current)
        #self.logger.debug("Looking up file by path {} {}".format(path, backupset))
        parent = 0              # Root directory value
        info = None

        (dirname, name) = os.path.split(path)
        # Walk the path
        for name in splitpath(path):
            info = self.getFileInfoByName(name, parent, backupset)
            if info:
                parent = info["inode"]
            else:
                break
        return info

    """
    def __getFileInfoByPath(self, path, backupset):
        try:
            (dirname, filename) = os.path.split(path)
            try:
                parent = self.dirinodes[(backupset, dirname)]
                return self.getFileInfoByName(name, parent, backupset)
            except KeyError:
                parentInfo = self.__getFileInfoByPath(dirname, backupset)
                parent = parentInfo['inode']
                self.dirinodes[(backupset, dirname)] = parent
                return self.getFileInfoByName(name, parent, backupset)
        except:
            return self.getFileInfoByName(path, 0, backupset)

    def getFileInfoByPath(self, path, current=False):
        backupset = self.bset(current)
        return self.__getFileInfoByPath(path, backupset)
    """

    def getFileInfoByInode(self, inode, current=False):
        backupset = self.bset(current)
        self.logger.debug("Looking up file by inode %d %d", inode, backupset)
        c = self.cursor
        c.execute("SELECT "
                  "Name AS name, Inode AS inode, Dir AS dir, Parent AS parent, Size AS size, "
                  "MTime AS mtime, CTime AS ctime, Mode AS mode, UID AS uid, GID AS gid, NLinks AS nlinks "
                  "FROM Files "
                  "JOIN Names ON Files.NameId = Names.NameId "
                  "LEFT OUTER JOIN Checksums ON Files.ChecksumId = Checksums.ChecksumId "
                  "WHERE Inode = :inode AND "
                  ":backup BETWEEN FirstSet AND LastSet",
                  {"inode": inode, "backup": backupset})
        return makeDict(c, c.fetchone())

    def getNewFileInfoByInode(self, inode):
        self.logger.debug("Looking up file by inode %d %d", inode, self.currBackupSet)
        c = self.cursor
        c.execute("SELECT "
                  "Name AS name, Inode AS inode, Dir AS dir, Parent AS parent, Size AS size, "
                  "MTime AS mtime, CTime AS ctime, Mode AS mode, UID AS uid, GID AS gid, NLinks AS nlinks "
                  "FROM Files "
                  "JOIN Names ON Files.NameId = Names.NameId "
                  "LEFT OUTER JOIN Checksums ON Files.ChecksumId = Checksums.ChecksumId "
                  "WHERE Inode = :inode AND "
                  ":backup BETWEEN FirstSet AND LastSet",
                  {"inode": inode, "backup": self.currBackupSet})
        return makeDict(c, c.fetchone())

    def getFileInfoBySimilar(self, fileInfo, current=False):
        """ Find a file which is similar, namely the same size, inode, and mtime.  Identifies files which have moved. """
        backupset = self.bset(current)
        self.logger.debug("Looking up file for similar info: %s", fileInfo)
        temp = fileInfo.copy()
        temp["backup"] = backupset
        c = self.cursor.execute("SELECT "
                                "Name AS name, Inode AS inode, Dir AS dir, Parent AS parent, Size AS size, "
                                "MTime AS mtime, CTime AS ctime, Mode AS mode, UID AS uid, GID AS gid, Checksum AS checksum "
                                "FROM Files "
                                "JOIN Names ON Files.NameId = Names.NameId "
                                "JOIN Checksums ON Files.ChecksumId = Checksums.ChecksumId "
                                "WHERE Inode = :inode AND Mtime = :mtime AND Size = :size AND "
                                ":backup BETWEEN Files.FirstSet AND Files.LastSet",
                                temp)
        return makeDict(c, c.fetchone())

    def getFileFromPartialBackup(self, fileInfo):
        """ Find a file which is similar, namely the same size, inode, and mtime.  Identifies files which have moved. """
        self.logger.debug("Looking up file for similar info: %s", fileInfo)
        temp = fileInfo.copy()
        temp["backup"] = self.prevBackupSet         ### Only look for things newer than the last backup set
        c = self.cursor.execute("SELECT "
                                "Name AS name, Inode AS inode, Dir AS dir, Parent AS parent, Size AS size, "
                                "MTime AS mtime, CTime AS ctime, Mode AS mode, UID AS uid, GID AS gid, Checksum AS checksum "
                                "FROM Files "
                                "JOIN Names ON Files.NameId = Names.NameId "
                                "JOIN Checksums ON Files.ChecksumId = Checksums.ChecksumId "
                                "WHERE Inode = :inode AND Mtime = :mtime AND Size = :size AND "
                                "Files.LastSet >= :backup",
                                temp)
        return makeDict(c, c.fetchone())

    def copyChecksum(self, old_inode, new_inode):
        self.cursor.execute("UPDATE Files SET ChecksumId = (SELECT CheckSumID FROM Files WHERE Inode = :oldInode AND BackupSet = :prev) "
                            "WHERE INode = :newInode AND BackupSet = :backup",
                            {"oldInode": old_inode, "newInode": new_inode, "prev": self.prevBackupSet, "backup": self.currBackupSet})
        return self.cursor.rowcount

    def setChecksum(self, inode, checksum):
        self.cursor.execute("UPDATE Files SET ChecksumId = (SELECT ChecksumId FROM CheckSums WHERE CheckSum = :checksum) "
                            "WHERE Inode = :inode AND "
                            ":backup BETWEEN FirstSet AND LastSet",
                            {"inode": inode, "checksum": checksum, "backup": self.currBackupSet})
        return self.cursor.rowcount

    def getChecksumByInode(self, inode, current=True):
        backupset = self.bset(current)
        c = self.cursor.execute("SELECT "
                                "CheckSums.Checksum AS checksum "
                                "FROM Files JOIN CheckSums ON Files.ChecksumId = Checksums.ChecksumId "
                                "WHERE Files.INode = :inode AND "
                                ":backup BETWEEN Files.FirstSet AND Files.LastSet",
                                { "backup" : backupset, "inode" : inode })
        row = c.fetchone()
        if row:
            return row[0]
        else:
            return None

    def getChecksumByName(self, name, parent, current=False):
        backupset = self.bset(current)
        self.logger.debug("Looking up checksum for file %s %d %d", name, parent, backupset)
        c = self.conn.execute("SELECT CheckSums.CheckSum AS checksum "
                              "FROM Files "
                              "JOIN Names ON Files.NameID = Names.NameId "
                              "JOIN CheckSums ON Files.ChecksumId = CheckSums.ChecksumId "
                              "WHERE Names.Name = :name AND Files.Parent = :parent AND "
                              ":backup BETWEEN Files.FirstSet AND Files.LastSet",
                              {"name": name, "parent": parent, "backup": backupset})
        row = c.fetchone()
        if row:
            return row[0]
        else:
            return None

    def getChecksumByPath(self, name, current=False):
        backupset = self.bset(current)
        self.logger.debug("Looking up checksum for path %s %d", name, backupset)
        f = self.getFileInfoByPath(name, current)
        if f:
            return self.getChecksumByName(f["name"], f["parent"], current)
        else:
            return None

    def insertFile(self, fileInfo, parent):
        self.logger.debug("Inserting file: %s", fileInfo)
        fields = {"backup": self.currBackupSet, "parent": parent}.items()
        temp = addFields(fields, fileInfo)
        self.setNameID([temp])
        self.conn.execute("INSERT INTO Files "
                          "(NameId, FirstSet, LastSet, Inode, Parent, Dir, Link, MTime, CTime, ATime,  Mode, UID, GID, NLinks) "
                          "VALUES  "
                          "(:nameid, :backup, :backup, :inode, :parent, :dir, :link, :mtime, :ctime, :atime, :mode, :uid, :gid, :nlinks)",
                          temp)

    def insertFiles(self, files, parent):
        self.logger.debug("Inserting files: %d", len(files))
        fields = {"backup": self.currBackupSet, "parent": parent}.items()
        f = functools.partial(addFields, fields)
        self.setNameID(files)
        
        self.conn.executemany("INSERT INTO Files "
                              "(NameId, FirstSet, LastSet, Inode, Parent, Dir, Link, MTime, CTime, ATime, Mode, UID, GID, NLinks) "
                              "VALUES "
                              "(:nameid, :backup, :backup, :inode, :parent, :dir, :link, :mtime, :ctime, :atime, :mode, :uid, :gid, :nlinks)",
                              map(f, files))

    def extendFile(self, parent, name, old=False, current=True):
        old = self.bset(old)
        current = self.bset(current)
        self.cursor.execute("UPDATE FILES "
                            "SET LastSet = :new "
                            "WHERE Parent = :parent AND NameID = (SELECT NameID FROM Names WHERE Name = :name) AND "
                            ":old BETWEEN FirstSet AND LastSet",
                            {"parent": parent, "name": name, "old": old, "new": current})
        return self.cursor.rowcount

    def cloneDir(self, parent, new=True, old=False):
        newBSet = self.bset(new)
        oldBSet = self.bset(old)
        self.logger.debug("Cloning directory inode %d from %d to %d", parent, oldBSet, newBSet)
        self.cursor.execute("UPDATE FILES "
                            "SET LastSet = :new "
                            "WHERE Parent = :parent AND "
                            ":old BETWEEN FirstSet AND LastSet",
                            {"new": newBSet, "old": oldBSet, "parent": parent})
        return self.cursor.rowcount

    def cloneDirs(self, parents, new=True, old=False):
        newBSet = self.bset(new)
        oldBSet = self.bset(old)
        self.logger.debug("Cloning directory inodes %s from %d to %d", parents, oldBSet, newBSet)

        self.cursor.executemany("UPDATE Files "
                                "SET LastSet = :new "
                                "WHERE "
                                "Parent = :parent AND "
                                ":old BETWEEN FirstSet AND LastSet",
                                map(lambda x:{"new": newBSet, "old": oldBSet, "parent": x}, parents))
        return self.cursor.rowcount

    def setNameID(self, files):
        for f in files:
            c = self.cursor.execute("SELECT NameId FROM Names WHERE Name = :name", f)
            row = c.fetchone()
            if row:
                f["nameid"] = row[0]
            else:
                self.cursor.execute("INSERT INTO Names (Name) VALUES (:name)", f)
                f["nameid"] = self.cursor.lastrowid

<<<<<<< HEAD
    def insertFiles(self, files, parent):
        self.logger.debug("Inserting files: %d", len(files))
        fields = {"backup": self.currBackupSet, "parent": parent}.items()
        f = functools.partial(addFields, fields)
        self.setNameID(files)
        
        self.conn.executemany("INSERT INTO Files "
                              "(NameId, BackupSet, Inode, Parent, Dir, Link, MTime, CTime, ATime, Mode, UID, GID, NLinks) "
                              "VALUES "
                              "(:nameid, :backup, :inode, :parent, :dir, :link, :mtime, :ctime, :atime, :mode, :uid, :gid, :nlinks)",
                              map(f, files))
=======
>>>>>>> 367202a2

    def insertChecksumFile(self, checksum, size=0, basis=None):
        self.logger.debug("Inserting checksum file: %s", checksum)

        self.cursor.execute("INSERT INTO CheckSums (CheckSum, Size, Basis) "
                             "VALUES                (:checksum, :size, :basis)",
                             {"checksum": checksum, "size": size, "basis": basis})
        return self.cursor.lastrowid

    def getChecksumInfo(self, checksum):
        self.logger.debug("Getting checksum info on: %s", checksum)
        c = self.cursor
        c.execute("SELECT Checksum AS checksum, ChecksumID AS checksumid, Basis AS basis FROM Checksums WHERE CheckSum = :checksum", {"checksum": checksum})
        row = c.fetchone()
        if row:
            return makeDict(c, row)
        else:
            return None

    def getChainLength(self, checksum):
        data = self.getChecksumInfo(checksum)
        if data:
            if data['basis'] is None:
                return 0
            else:
                return self.getChainLength(data['basis']) + 1
        else:
            return -1

    def readDirectory(self, dirNode, current=False):
        backupset = self.bset(current)
        self.logger.debug("Reading directory values for %d %d", dirNode, backupset)
        c = self.conn.execute("SELECT "
                               "Name AS name, Inode AS inode, Dir AS dir, Parent AS parent, Checksums.Size AS size, "
                               "MTime AS mtime, CTime AS ctime, Mode AS mode, UID AS uid, GID AS gid, Checksum AS checksum "
                               "FROM Files "
                               "JOIN Names ON Files.NameId = Names.NameId "
                               "LEFT OUTER JOIN Checksums ON Files.ChecksumId = Checksums.ChecksumId "
                               "WHERE Parent = :dirnode AND "
                               ":backup BETWEEN Files.FirstSet AND Files.LastSet",
                               {"dirnode": dirNode, "backup": backupset})
        for row in c.fetchall():
            yield makeDict(c, row)

    def getPathForFileByName(self, name, parent, current=False):
        backupSet = self.bset(current)
        self.logger.debug("Extracting path for file %s %d %d", name, parent, backupSet)
        return None

    def listBackupSets(self):
        c = self.conn.execute("SELECT "
                              "Name AS name, BackupSet AS backupset "
                              "FROM Backups")
        for row in c.fetchall():
            yield makeDict(c, row)

    def getBackupSetInfo(self, name):
        c = self.conn.execute("SELECT "
                              "BackupSet AS backupset, StartTime AS starttime, ClientTime AS clienttime, Priority AS priority, Completed AS completed, Session AS session "
                              "FROM Backups WHERE name = :name",
                              {"name": name})
        row = c.fetchone()
        if row:
            return makeDict(c, row)
        else:
            return None

    def getBackupSetInfoForTime(self, time):
        c = self.conn.execute("SELECT "
                              "BackupSet AS backupset, StartTime AS starttime, ClientTime AS clienttime, Priority AS priority, Completed AS completed, Session AS session "
                              "FROM Backups WHERE BackupSet = (SELECT MAX(BackupSet) FROM Backups WHERE StartTime <= :time)",
                              {"time": time})
        row = c.fetchone()
        if row:
            return makeDict(c, row)
        else:
            return None

    def beginTransaction(self):
        self.cursor.execute("BEGIN")


    def completeBackup(self):
        self.cursor.execute("UPDATE Backups SET Completed = 1 WHERE BackupSet = :backup", {"backup": self.currBackupSet})
        self.commit()

    def purgeFiles(self, priority, timestamp, current=False):
        """ Purge old files from the database.  Needs to be followed up with calls to remove the orphaned files """
        backupset = self.bset(current)
        self.logger.debug("Purging files below priority {}, before {}, and backupset: {}".format(priority, timestamp, backupset))
        # First, purge out the backupsets that don't match
        self.cursor.execute("DELETE FROM Backups WHERE Priority <= :priority AND EndTime <= :timestamp AND BackupSet < :backupset",
                            {"priority": priority, "timestamp": timestamp, "backupset": backupset})
        setsDeleted = self.cursor.rowcount
        # Then delete the files which are 
        # TODO: Move this to the removeOrphans phase
        self.cursor.execute("DELETE FROM Files WHERE "
                            "0 = (SELECT COUNT(*) FROM Backups WHERE Backups.BackupSet BETWEEN Files.FirstSet AND Files.LastSet)")
        #self.cursor.execute("DELETE FROM Files WHERE Files.BackupSet IN "
        #                    "(SELECT BackupSet FROM Backups WHERE Priority <= :priority AND EndTime <= :timestamp AND BackupSet < :backupset)",
        #                    {"priority": priority, "timestamp": timestamp, "backupset": backupset})
        filesDeleted = self.cursor.rowcount

        return (filesDeleted, setsDeleted)

    def listOrphanChecksums(self):
        c = self.conn.execute("SELECT Checksum FROM Checksums "
                              "WHERE ChecksumID NOT IN (SELECT DISTINCT(ChecksumID) FROM Files WHERE ChecksumID IS NOT NULL) "
                              "AND Checksum NOT IN (SELECT DISTINCT(Basis) FROM Checksums WHERE Basis IS NOT NULL)")
        for row in c.fetchall():
            yield row[0]

    def compact(self):
        c = self.conn.execute("VACUUM")

    def deleteChecksum(self, checksum):
        self.logger.debug("Deleting checksum: %s", checksum)
        c = self.cursor.execute("DELETE FROM Checksums WHERE Checksum = :checksum", {"checksum": checksum})
        return self.cursor.rowcount

    def commit(self):
        self.conn.commit()

    def __del__(self):
        self.logger.info("Closing DB: {}".format(self.dbName))
        if self.conn:
            if self.currBackupSet:
                self.conn.execute("UPDATE Backups SET EndTime = :now WHERE BackupSet = :backup",
                                    { "now": time.time(), "backup": self.currBackupSet })
            self.conn.commit()
            self.conn.close()

if __name__ == "__main__":
    import sys
    import uuid
    x = TardisDB(sys.argv[1])
    x.newBackupSet(sys.argv[2], str(uuid.uuid1()))
    rec =  x.getFileInfoByName("File1", 1)
    print rec
    print x.getFileInfoByInode(2)
    info = {
        "name"  : "Dir",
        "inode" : 1,
        "dir"   : 0,
        "size"  : 1,
        "mtime" : 1111,
        "ctime" : 1111,
        "atime" : 1111,
        "mode"  : 666,
        "uid"   : 99,
        "gid"   : 100,
        "cksum" : None
        }
    x.insertFile(info)
    info = {
        "name"  : "File1",
        "inode" : 2,
        "dir"   : 1,
        "size"  : 1,
        "mtime" : 2222,
        "ctime" : 2222,
        "atime" : 2222,
        "mode"  : 444,
        "uid"   : 99,
        "gid"   : 100,
        "cksum" : None
        }
    x.insertFile(info)
    x.completeBackup()
    x.commit()<|MERGE_RESOLUTION|>--- conflicted
+++ resolved
@@ -456,21 +456,6 @@
             else:
                 self.cursor.execute("INSERT INTO Names (Name) VALUES (:name)", f)
                 f["nameid"] = self.cursor.lastrowid
-
-<<<<<<< HEAD
-    def insertFiles(self, files, parent):
-        self.logger.debug("Inserting files: %d", len(files))
-        fields = {"backup": self.currBackupSet, "parent": parent}.items()
-        f = functools.partial(addFields, fields)
-        self.setNameID(files)
-        
-        self.conn.executemany("INSERT INTO Files "
-                              "(NameId, BackupSet, Inode, Parent, Dir, Link, MTime, CTime, ATime, Mode, UID, GID, NLinks) "
-                              "VALUES "
-                              "(:nameid, :backup, :inode, :parent, :dir, :link, :mtime, :ctime, :atime, :mode, :uid, :gid, :nlinks)",
-                              map(f, files))
-=======
->>>>>>> 367202a2
 
     def insertChecksumFile(self, checksum, size=0, basis=None):
         self.logger.debug("Inserting checksum file: %s", checksum)

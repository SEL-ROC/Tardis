--- conflicted
+++ resolved
@@ -66,17 +66,10 @@
         platforms               = "Posix; MacOS X",
         include_package_data    = True,
         zip_safe                = False,
-<<<<<<< HEAD
         install_requires = ['msgpack-python', 'daemonize',      'parsedatetime', 'pycryptodomex>=3.8.0',
-                            'termcolor',      'passwordmeter',  'pathmatch',     'python-snappy',   'srp',
-			    'pid', 	      'python-magic',   'urllib3',       'binaryornot',  
-                            'colorlog',       'progressbar2',   'reportlab',     'qrcode',       'fusepy',
-=======
-        install_requires = ['msgpack-python', 'daemonize',      'parsedatetime', 'pycryptodomex',
                             'termcolor',      'passwordmeter',  'pathmatch',     'python-snappy',   'zstandard',
                             'srp',            'pid',            'python-magic',  'urllib3',         'binaryornot',     
                             'colorlog',       'progressbar2',   'reportlab',     'qrcode',          'fusepy',
->>>>>>> 33ac21e3
                             'requests_cache', 'requests',       'flask',         'tornado',      
                             'Tardis_Backup'] + add_pkgs,
         data_files = [( root + '/etc/tardis',                     [ 'tardisd.cfg-template', 'types.ignore', 'tardisremote.cfg-template' ]),

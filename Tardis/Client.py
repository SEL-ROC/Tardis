# vi: set et sw=4 sts=4 fileencoding=utf-8:
#
# Tardis: A Backup System
# Copyright 2013-2018, Eric Koldinger, All Rights Reserved.
# kolding@washington.edu
#
# Redistribution and use in source and binary forms, with or without
# modification, are permitted provided that the following conditions are met:
#
#     * Redistributions of source code must retain the above copyright
#       notice, this list of conditions and the following disclaimer.
#     * Redistributions in binary form must reproduce the above copyright
#       notice, this list of conditions and the following disclaimer in the
#       documentation and/or other materials provided with the distribution.
#     * Neither the name of the copyright holder nor the
#       names of its contributors may be used to endorse or promote products
#       derived from this software without specific prior written permission.
#
# THIS SOFTWARE IS PROVIDED BY THE COPYRIGHT HOLDERS AND CONTRIBUTORS "AS IS"
# AND ANY EXPRESS OR IMPLIED WARRANTIES, INCLUDING, BUT NOT LIMITED TO, THE
# IMPLIED WARRANTIES OF MERCHANTABILITY AND FITNESS FOR A PARTICULAR PURPOSE
# ARE DISCLAIMED. IN NO EVENT SHALL THE COPYRIGHT HOLDER OR CONTRIBUTORS BE
# LIABLE FOR ANY DIRECT, INDIRECT, INCIDENTAL, SPECIAL, EXEMPLARY, OR
# CONSEQUENTIAL DAMAGES (INCLUDING, BUT NOT LIMITED TO, PROCUREMENT OF
# SUBSTITUTE GOODS OR SERVICES; LOSS OF USE, DATA, OR PROFITS; OR BUSINESS
# INTERRUPTION) HOWEVER CAUSED AND ON ANY THEORY OF LIABILITY, WHETHER IN
# CONTRACT, STRICT LIABILITY, OR TORT (INCLUDING NEGLIGENCE OR OTHERWISE)
# ARISING IN ANY WAY OUT OF THE USE OF THIS SOFTWARE, EVEN IF ADVISED OF THE
# POSSIBILITY OF SUCH DAMAGE.

import os
import sys
import os.path
import signal
import logging
import logging.handlers
import fnmatch
import re
import glob
import itertools
import json
import argparse
import configparser
import time
import datetime
import base64
import subprocess
import hashlib
import tempfile
import io
import shlex
import urllib.parse
import functools
import stat
import uuid
import errno
import unicodedata

from binascii import hexlify

import magic
import pid
import parsedatetime
import srp
import colorlog

import Tardis
import Tardis.TardisCrypto as TardisCrypto
import Tardis.CompressedBuffer as CompressedBuffer
import Tardis.Connection as Connection
import Tardis.Util as Util
import Tardis.Defaults as Defaults
import Tardis.librsync as librsync
import Tardis.MultiFormatter as MultiFormatter
from functools import reduce

features = Tardis.check_features()
support_xattr = 'xattr' in features
support_acl   = 'pylibacl' in features

if support_xattr:
    import xattr
if support_acl:
    import posix1e

globalExcludeFile   = Defaults.getDefault('TARDIS_GLOBAL_EXCLUDES')

local_config = Defaults.getDefault('TARDIS_LOCAL_CONFIG')
if not os.path.exists(local_config):
    local_config = Defaults.getDefault('TARDIS_DAEMON_CONFIG')

configDefaults = {
    'Server':               Defaults.getDefault('TARDIS_SERVER'),
    'Port':                 Defaults.getDefault('TARDIS_PORT'),
    'Client':               Defaults.getDefault('TARDIS_CLIENT'),
    'Force':                str(False),
    'Full':                 str(False),
    'Timeout':              str(300.0),
    'Password':             None,
    'PasswordFile':         None,
    'PasswordProg':         None,
    'Crypt':                str(True),
    'KeyFile':              None,
    'SendClientConfig':     Defaults.getDefault('TARDIS_SEND_CONFIG'),
    'CompressData':         'none',
    'CompressMin':          str(4096),
    'NoCompressFile':       Defaults.getDefault('TARDIS_NOCOMPRESS'),
    'NoCompress':           None,
    'Local':                str(False),
    'LocalServerCmd':       'tardisd --config ' + local_config,
    'CompressMsgs':         'none',
    'ChecksumContent':      str(0),
    'Purge':                str(False),
    'IgnoreCVS':            str(False),
    'SkipCaches':           str(False),
    'SendSig':              str(False),
    'ExcludePatterns':      None,
    'ExcludeFiles':         None,
    'ExcludeDirs':          None,
    'GlobalExcludeFileName':Defaults.getDefault('TARDIS_GLOBAL_EXCLUDES'),
    'ExcludeFileName':      Defaults.getDefault('TARDIS_EXCLUDES'),
    'LocalExcludeFileName': Defaults.getDefault('TARDIS_LOCAL_EXCLUDES'),
    'SkipFileName':         Defaults.getDefault('TARDIS_SKIP'),
    'ExcludeNoAccess':      str(True),
    'LogFiles':             None,
    'Verbosity':            str(0),
    'Stats':                str(False),
    'Report':               str(False),
    'Directories':          '.',
}

excludeDirs         = []

starttime           = None

encoding            = None
encoder             = None
decoder             = None

purgePriority       = None
purgeTime           = None

globalExcludes      = []
cvsExcludes         = ["RCS", "SCCS", "CVS", "CVS.adm", "RCSLOG", "cvslog.*", "tags", "TAGS", ".make.state", ".nse_depinfo",
                       "*~", "#*", ".#*", ",*", "_$*", "*$", "*.old", "*.bak", "*.BAK", "*.orig", "*.rej", ".del-*", "*.a",
                       "*.olb", "*.o", "*.obj", "*.so", "*.exe", "*.Z", "*.elc", "*.ln", "core", ".*.swp", ".*.swo",
                       ".svn", ".git", ".hg", ".bzr"]
verbosity           = 0

conn                = None
args                = None
config              = None

cloneDirs           = []
cloneContents       = {}
batchMsgs           = []
metaCache           = Util.bidict()                 # A cache of metadata.  Since many files can have the same metadata, we check that
                                                    # that we haven't sent it yet.
newmeta             = []                            # When we encounter new metadata, keep it here until we flush it to the server.

noCompTypes         = []

crypt               = None
logger              = None
exceptionLogger     = None

srpUsr              = None

sessionid           = None
clientId            = None
lastTimestamp       = None
backupName          = None
newBackup           = None
filenameKey         = None
contentKey          = None

# Stats block.
# dirs/files/links  == Number of directories/files/links backed up total
# new/delta         == Number of new/delta files sent
# backed            == Total size of data represented by the backup.
# dataSent          == Number of data bytes sent this run (not including messages)
# dataBacked        == Number of bytes backed up this run
# Example: If you have 100 files, and 99 of them are already backed up (ie, one new), backed would be 100, but new would be 1.
# dataSent is the compressed and encrypted size of the files (or deltas) sent in this run, but dataBacked is the total size of
# the files.
stats = { 'dirs' : 0, 'files' : 0, 'links' : 0, 'backed' : 0, 'dataSent': 0, 'dataBacked': 0 , 'new': 0, 'delta': 0, 'gone': 0, 'denied': 0 }

report = {}

inodeDB             = {}
dirHashes           = {
    (0, 0): ('00000000000000000000000000000000', 0)
    }

# Logging Formatter that allows us to specify formats that won't have a levelname header, ie, those that
# will only have a message
class MessageOnlyFormatter(logging.Formatter):
    def __init__(self, fmt = '%(levelname)s: %(message)s', levels=[logging.INFO]):
        logging.Formatter.__init__(self, fmt)
        self.levels = levels

    def format(self, record):
        if record.levelno in self.levels:
            return record.getMessage()
        return logging.Formatter.format(self, record)

# A custom argument parser to nicely handle argument files, and strip out any blank lines
# or commented lines
class CustomArgumentParser(argparse.ArgumentParser):
    def __init__(self, *args, **kwargs):
        super(CustomArgumentParser, self).__init__(*args, **kwargs)

    def convert_arg_line_to_args(self, line):
        for arg in line.split():
            if not arg.strip():
                continue
            if arg[0] == '#':
                break
            yield arg

class ProtocolError(Exception):
    pass

class AuthenticationFailed(Exception):
    pass

def setEncoder(format):
    global encoder, encoding, decoder
    if format == 'base64':
        encoding = "base64"
        encoder  = base64.b64encode
        decoder  = base64.b64decode
    elif format == 'bin':
        encoding = "bin"
        encoder = lambda x: x
        decoder = lambda x: x

systemencoding      = sys.getfilesystemencoding()

def fs_encode(val):
    """ Turn filenames into str's (ie, series of bytes) rather than Unicode things """
    if not isinstance(val, bytes):
        #return val.encode(sys.getfilesystemencoding())
        return val.encode(systemencoding)
    else:
        return val

def checkMessage(message, expected):
    """ Check that a message is of the expected type.  Throw an exception if not """
    if not message['message'] == expected:
        logger.critical("Expected {} message, received {}".format(expected, message['message']))
        raise ProtocolError("Expected {} message, received {}".format(expected, message['message']))

def filelist(dir, excludes):
    """ List the files in a directory, except those that match something in a set of patterns """
    files = os.listdir(dir)
    for p in excludes:
<<<<<<< HEAD
        remove = [x for x in fnmatch.filter(files, p)]
        if len(remove):
            logger.debug("Removing files from directory %s: %s", dir, remove)
            files = set(files) - set(remove)
=======
        files = filter(lambda x: not p.match(x), files)
>>>>>>> a4e70341
    for f in files:
        yield f

def delInode(inode):
    if args.loginodes:
        args.loginodes.write(str(inode) + "\n")
    if inode in inodeDB:
        del inodeDB[inode]


def processChecksums(inodes):
    """ Generate checksums for requested checksum files """
    files = []
    for inode in inodes:
        try:
            (_, pathname) = inodeDB[inode]

            printProgress("File [C]:", pathname)

            m = Util.getHash(crypt, args.crypt)
            s = os.lstat(pathname)
            mode = s.st_mode
            if stat.S_ISLNK(mode):
                m.update(os.readlink(pathname))
            else:
                try:
                    with open(pathname, "rb") as f:
                        for chunk in iter(functools.partial(f.read, args.chunksize), b''):
                            if chunk:
                                m.update(chunk)
                            else:
                                break
                except IOError as e:
                    logger.error("Unable to generate checksum for %s: %s", pathname, str(e))
                    exceptionLogger.log(e)
            checksum = m.hexdigest()
            files.append({ "inode": inode, "checksum": checksum })
        except KeyError as e:
            logger.error("Unable to process checksum for %s, not found in inodeDB", str(inode))
            exceptionLogger.log(e)
    message = {
        "message": "CKS",
        "files": files
    }

    #response = sendAndReceive(message)
    #handleAckSum(response)
    batchMessage(message)

def logFileInfo(i, c):
    if i in inodeDB:
        (x, name) = inodeDB[i]
        if "size" in x:
            size = x["size"]
        else:
            size = 0
        size = Util.fmtSize(size, formats=['','KB','MB','GB', 'TB', 'PB'])
        logger.log(logging.FILES, "[%c]: %s (%s)", c, Util.shortPath(name), size)
        if args.crypt and crypt and logger.isEnabledFor(logging.DEBUG):
            cname = crypt.encryptPath(name.decode(systemencoding, 'replace'))
            logger.debug("Filename: %s => %s", Util.shortPath(name), Util.shortPath(cname))

def handleAckSum(response):
    checkMessage(response, 'ACKSUM')
    logfiles = logger.isEnabledFor(logging.FILES)

    done    = response.setdefault('done', {})
    content = response.setdefault('content', {})
    delta   = response.setdefault('delta', {})

    # First, delete all the files which are "done", ie, matched
    for i in [tuple(x) for x in done]:
        if logfiles:
            if i in inodeDB:
                (x, name) = inodeDB[i]
                logger.log(logging.FILES, "[C]: %s", Util.shortPath(name))
        delInode(i)

    # First, then send content for any files which don't
    # FIXME: TODO: There should be a test in here for Delta's
    for i in [tuple(x) for x in content]:
        if logfiles:
            logFileInfo(i, 'n')
        sendContent(i, 'Full')
        delInode(i)

    signatures = None
    if not args.full and len(delta) != 0:
        signatures = prefetchSigFiles(delta)

    for i in [tuple(x) for x in delta]:
        if logfiles:
            logFileInfo(i, 'd')
        processDelta(i, signatures)
        delInode(i)

def makeEncryptor():
    if args.crypt and crypt:
        iv = crypt.getIV()
        encryptor = crypt.getContentCipher(iv)
        func = lambda x: encryptor.encrypt(x)
        pad  = lambda x: crypt.pad(x)
        hmac = crypt.getHash(func=hashlib.sha512)
    else:
        iv = None
        func = lambda x: x
        pad  = lambda x: x
        hmac = None
    return (func, pad, iv, hmac)

def prefetchSigFiles(inodes):
    logger.debug("Requesting signature files: %s", str(inodes))
    signatures = {}

    message = {
        "message": "SGS",
        "inodes": inodes
    }
    setMessageID(message)

    sigmessage = sendAndReceive(message)
    checkMessage(sigmessage, "SIG")

    while sigmessage['status'] == 'OK':
        inode = tuple(sigmessage['inode'])
        logger.debug("Receiving signature for %s: Chksum: %s", str(inode), sigmessage['checksum'])

        sigfile = tempfile.SpooledTemporaryFile(max_size=1024 * 1024)
        #sigfile = cStringIO.StringIO(conn.decode(sigmessage['signature']))
        Util.receiveData(conn.sender, sigfile)
        logger.debug("Received sig file: %d", sigfile.tell())
        sigfile.seek(0)
        signatures[inode] = (sigfile, sigmessage['checksum'])


        # Get the next file in the stream
        sigmessage = receiveMessage()
        checkMessage(sigmessage, "SIG")
    return signatures

def fetchSignature(inode):
    logger.debug("Requesting checksum for %s", str(inode))
    message = {
        "message" : "SGR",
        "inode" : inode
    }
    setMessageID(message)

    ## TODO: Comparmentalize this better.  Should be able to handle the SIG response
    ## Separately from the SGR.  Just needs some thinking.  SIG implies immediate
    ## Follow on by more data, which is unique
    sigmessage = sendAndReceive(message)
    checkMessage(sigmessage, "SIG")

    if sigmessage['status'] == 'OK':
        sigfile = io.StringIO()
        #sigfile = cStringIO.StringIO(conn.decode(sigmessage['signature']))
        Util.receiveData(conn.sender, sigfile)
        logger.debug("Received sig file: %d", sigfile.tell())
        sigfile.seek(0)
        checksum = sigmessage['checksum']
    else:
        (_, pathname) = inodeDB[inode]
        logger.warning("No signature file received for %s: %s", inode, pathname)
        sigfile = None
        checksum = None

    return (sigfile, None)


def processDelta(inode, signatures):
    """ Generate a delta and send it """

    try:
        (_, pathname) = inodeDB[inode]
        printProgress("File [D]:", pathname)
        logger.debug("Processing delta: %s :: %s", str(inode), pathname)

        if signatures and inode in signatures:
            (sigfile, oldchksum) = signatures[inode]
        else:
            (sigfile, oldchksum) = fetchSignature(inode)

        if sigfile is not None:
            try:
                newsig = None
                # If we're encrypted, we need to generate a new signature, and send it along
                makeSig = (args.crypt and crypt) or args.signature

                logger.debug("Generating delta for %s", pathname)

                # Create a buffered reader object, which can generate the checksum and an actual filesize while
                # reading the file.  And, if we need it, the signature
                reader = CompressedBuffer.BufferedReader(open(pathname, "rb"), hasher=Util.getHash(crypt, args.crypt), signature=makeSig)
                # HACK: Monkeypatch the reader object to have a seek function to keep librsync happy.  Never gets called
                reader.seek = lambda x, y: 0

                # Generate the delta file
                delta = librsync.delta(reader, sigfile)
                sigfile.close()

                # get the auxiliary info
                checksum = reader.checksum()
                filesize = reader.size()
                newsig = reader.signatureFile()

                # Figure out the size of the delta file.  Seek to the end, do a tell, and go back to the start
                # Ugly.
                delta.seek(0, 2)
                deltasize = delta.tell()
                delta.seek(0)
            except Exception as e:
                logger.warning("Unable to process signature.  Sending full file: %s: %s", pathname, str(e))
                exceptionLogger.log(e)
                sendContent(inode, 'Full')
                return

            if deltasize < (filesize * float(args.deltathreshold) / 100.0):
                (encrypt, pad, iv, hmac) = makeEncryptor()
                Util.accumulateStat(stats, 'delta')
                message = {
                    "message": "DEL",
                    "inode": inode,
                    "size": filesize,
                    "checksum": checksum,
                    "basis": oldchksum,
                    "encoding": encoding,
                    "encrypted": (iv is not None)
                }

                sendMessage(message)
                #batchMessage(message, flush=True, batch=False, response=False)
                compress = args.compress if (args.compress and (filesize > args.mincompsize)) else None
                progress = printProgress if args.progress else None
                (sent, _, _) = Util.sendData(conn.sender, delta, encrypt, pad, chunksize=args.chunksize, compress=compress, stats=stats, hmac=hmac, iv=iv, progress=progress)
                delta.close()

                # If we have a signature, send it.
                sigsize = 0
                if newsig:
                    message = {
                        "message" : "SIG",
                        "checksum": checksum
                    }
                    sendMessage(message)
                    #batchMessage(message, flush=True, batch=False, response=False)
                    # Send the signature, generated above
                    (sigsize, _, _) = Util.sendData(conn.sender, newsig, chunksize=args.chunksize, compress=False, stats=stats, progress=progress)            # Don't bother to encrypt the signature
                    newsig.close()

                if args.report:
                    x = { 'type': 'Delta', 'size': sent, 'sigsize': sigsize }
                    # Convert to Unicode, and normalize any characters, so lengths become reasonable
                    name = unicodedata.normalize('NFD', pathname)
                    report[os.path.split(pathname)] = x
                logger.debug("Completed %s -- Checksum %s -- %s bytes, %s signature bytes", Util.shortPath(pathname), checksum, sent, sigsize)
            else:
                if logger.isEnabledFor(logging.DEBUG):
                    logger.debug("Delta size for %s is too large.  Sending full content: Delta: %d File: %d", Util.shortPath(pathname, 40), deltasize, filesize)
                sendContent(inode, 'Full')
        else:
            sendContent(inode, 'Full')
    except KeyError as e:
        logger.error("No inode entry for %s", inode)
        exceptionLogger.log(e)

def sendContent(inode, reportType):
    """ Send the content of a file.  Compress and encrypt, as specified by the options. """

    if inode in inodeDB:
        checksum = None
        (fileInfo, pathname) = inodeDB[inode]
        if pathname:
            mode = fileInfo["mode"]
            filesize = fileInfo["size"]

            if logger.isEnabledFor(logging.DEBUG):
                logger.debug("Sending content for %s (%s) -- %s", inode, Util.fmtSize(filesize), Util.shortPath(pathname, 60))

            printProgress("File [N]:", pathname)

            if stat.S_ISDIR(mode):
                return
            (encrypt, pad, iv, hmac) = makeEncryptor()
            message = {
                "message":      "CON",
                "inode":        inode,
                "encoding":     encoding,
                "encrypted":    (iv is not None)
            }

            # Attempt to open the data source
            # Punt out if unsuccessful
            try:
                if stat.S_ISLNK(mode):
                    # It's a link.  Send the contents of readlink
                    data = io.BytesIO(bytes(os.readlink(pathname), 'utf8'))
                else:
                    data = open(pathname, "rb")
            except IOError as e:
                if e.errno == errno.ENOENT:
                    logger.warning("%s disappeared.  Not backed up", pathname)
                    Util.accumulateStat(stats, 'gone')
                elif e.errno == errno.EACCES:
                    logger.warning("Permission denied opening: %s.  Not backed up", pathname)
                    Util.accumulateStat(stats, 'denied')
                else:
                    logger.warning("Unable to open %s: %s", pathname, e.strerror)
                    Util.accumulateStat(stats, 'denied')
                return

            # Attempt to send the data.
            sig = None
            sigsize = 0
            try:
                compress = args.compress if (args.compress and (filesize > args.mincompsize)) else None
                progress = printProgress if args.progress else None
                # Check if it's a file type we don't want to compress
                if compress and noCompTypes:
                    mimeType = magic.from_buffer(data.read(128), mime=True)
                    data.seek(0)
                    if mimeType in noCompTypes:
                        logger.debug("Not compressing %s.  Type %s", pathname, mimeType)
                        compress = False
                makeSig = (args.crypt and crypt) or args.signature
                sendMessage(message)
                #batchMessage(message, batch=False, flush=True, response=False)
                (size, checksum, sig) = Util.sendData(conn.sender, data,
                                                      encrypt, pad, hasher=Util.getHash(crypt, args.crypt),
                                                      chunksize=args.chunksize,
                                                      compress=compress,
                                                      signature=makeSig,
                                                      hmac=hmac,
                                                      iv=iv,
                                                      stats=stats,
                                                      progress=progress)

                if sig:
                    sig.seek(0)
                    message = {
                        "message" : "SIG",
                        "checksum": checksum
                    }
                    sendMessage(message)
                    #batchMessage(message, batch=False, flush=True, response=False)
                    (sigsize, _, _) = Util.sendData(conn, sig, chunksize=args.chunksize, stats=stats, progress=progress)            # Don't bother to encrypt the signature
            except Exception as e:
                logger.error("Caught exception during sending of data in %s: %s", pathname, e)
                exceptionLogger.log(e)
                raise e
            finally:
                if data is not None:
                    data.close()
                if sig is not None:
                    sig.close()

            Util.accumulateStat(stats, 'new')
            if args.report:
                repInfo = { 'type': reportType, 'size': size, 'sigsize': sigsize }
                report[os.path.split(pathname)] = repInfo
            logger.debug("Completed %s -- Checksum %s -- %s bytes, %s signature bytes", Util.shortPath(pathname), checksum, size, sigsize)
    else:
        logger.debug("Unknown inode {} -- Probably linked".format(inode))

def handleAckMeta(message):
    checkMessage(message, 'ACKMETA')
    content = message.setdefault('content', {})
    done    = message.setdefault('done', {})

    for cks in content:
        data = metaCache.inverse[cks][0]
        logger.debug("Sending meta data chunk: %s -- %s", cks, data)

        (encrypt, pad, iv, hmac) = makeEncryptor()
        message = {
            "message": "METADATA",
            "checksum": cks,
            "encrypted": (iv is not None)
        }

        sendMessage(message)
        compress = args.compress if (args.compress and (len(data) > args.mincompsize)) else None
        progress = printProgress if args.progress else None
        Util.sendData(conn.sender, io.BytesIO(bytes(data, 'utf8')), encrypt, pad, chunksize=args.chunksize, compress=compress, stats=stats, hmac=hmac, iv=iv, progress=progress)

_defaultHash = None
def sendDirHash(inode):
    global _defaultHash
    if _defaultHash == None:
        h = Util.getHash(crypt, args.crypt)
        _defaultHash = '00' * h.digest_size

    i = tuple(inode)
    #try:
    #    (h,s) = dirHashes[i]
    #except KeyError:
    #    logger.error("%s, No directory hash available for inode %d on device %d", i, i[0], i[1])
    (h,s) = dirHashes.setdefault(i, (_defaultHash, 0))

    message = {
        'message': 'DHSH',
        'inode'  : inode,
        'hash'   : h,
        'size'   : s
        }

    batchMessage(message)
    try:
        del dirHashes[i]
    except KeyError as e:
        pass
        # This kindof isn't an error.   The BatchMessages call can cause the sendDirHashes to be sent again, which ends up deleteing
        # the message before it's deleted here.
        #logger.warning("Unable to delete Directory Hash for %s", i)
        #if args.exceptions:
        #    logger.exception("No directory hash entry for %s", i)

def cksize(i, threshhold):
    if i in inodeDB:
        (f, _) = inodeDB[i]
        if f['size'] > threshhold:
            return True
    return False

allContent = []
allDelta   = []
allCkSum   = []
allRefresh = []

def handleAckDir(message):
    global allContent, allDelta, allCkSum, allRefresh

    checkMessage(message, 'ACKDIR')

    content = message.setdefault("content", {})
    done    = message.setdefault("done", {})
    delta   = message.setdefault("delta", {})
    cksum   = message.setdefault("cksum", {})
    refresh = message.setdefault("refresh", {})

    if verbosity > 2:
        logger.debug("Processing ACKDIR: Up-to-date: %3d New Content: %3d Delta: %3d ChkSum: %3d -- %s", len(done), len(content), len(delta), len(cksum), Util.shortPath(message['path'], 40))

    # Prune the messages
    for i in [tuple(x) for x in done]:
        delInode(i)

    allContent += content
    allDelta   += delta
    allCkSum   += cksum
    allRefresh += refresh

def pushFiles():
    global allContent, allDelta, allCkSum, allRefresh
    logger.debug("Pushing files")
    # If checksum content in NOT specified, send the data for each file
    for i in [tuple(x) for x in allContent]:
        if args.ckscontent and cksize(i, args.ckscontent):
            allCkSum.append(i)
        else:
            if logger.isEnabledFor(logging.FILES):
                logFileInfo(i, 'N')
            sendContent(i, 'New')
            delInode(i)

    for i in [tuple(x) for x in allRefresh]:
        if logger.isEnabledFor(logging.FILES):
            logFileInfo(i, 'N')
        sendContent(i, 'Full')
        delInode(i)

    # If there are any delta files requested, ask for them
    signatures = None
    if not args.full and len(allDelta) != 0:
        signatures = prefetchSigFiles(allDelta)

    for i in [tuple(x) for x in allDelta]:
        # If doing a full backup, send the full file, else just a delta.
        if args.full:
            if logger.isEnabledFor(logging.FILES):
                logFileInfo(i, 'N')
            sendContent(i, 'Full')
        else:
            if logger.isEnabledFor(logging.FILES):
                if i in inodeDB:
                    (x, name) = inodeDB[i]
                    logger.log(logging.FILES, "[D]: %s", Util.shortPath(name))
            processDelta(i, signatures)
        delInode(i)

    # If checksum content is specified, concatenate the checksums and content requests, and handle checksums
    # for all of them.
    if len(allCkSum) > 0:
        processChecksums([tuple(x) for x in allCkSum])

    # Clear out the files
    allContent = []
    allDelta   = []
    allCkSum   = []
    allRefresh = []

    #if message['last']:
    #    sendDirHash(message['inode'])

def addMeta(meta):
    """
    Add data to the metadata cache
    """
    if meta in metaCache:
        return metaCache[meta]
    else:
        m = Util.getHash(crypt, args.crypt)
        m.update(bytes(meta, 'utf8'))
        digest = m.hexdigest()
        metaCache[meta] = digest
        newmeta.append(digest)
        return digest

def mkFileInfo(dir, name):
    pathname = os.path.join(dir, name)
    s = os.lstat(pathname)
    mode = s.st_mode
    # If we don't want to even create dir entries for things we can't access, just return None 
    # if we can't access the file itself
    if args.skipNoAccess and (not Util.checkPermission(s.st_uid, s.st_gid, mode)):
        return None

    if stat.S_ISREG(mode) or stat.S_ISDIR(mode) or stat.S_ISLNK(mode):
        if args.crypt and crypt:
            name = crypt.encryptFilename(name)
        finfo =  {
            'name':   name,
            'inode':  s.st_ino,
            'dir':    stat.S_ISDIR(mode),
            'link':   stat.S_ISLNK(mode),
            'nlinks': s.st_nlink,
            'size':   s.st_size,
            'mtime':  int(s.st_mtime),              # We strip these down to the integer value beacuse FP conversions on the back side can get confused.
            'ctime':  int(s.st_ctime),
            'atime':  int(s.st_atime),
            'mode':   s.st_mode,
            'uid':    s.st_uid,
            'gid':    s.st_gid,
            'dev':    s.st_dev
            }

        if support_xattr and args.xattr:
            attrs = xattr.xattr(pathname, options=xattr.XATTR_NOFOLLOW)
            #items = attrs.items()
            if len(attrs):
                # Convert to a set of readable string tuples
                # We base64 encode the data chunk, as it's often binary
                # Ugly, but unfortunately necessary
                attr_string = json.dumps(dict([(str(x[0]), str(base64.b64encode(x[1]), 'utf8')) for x in sorted(attrs.items())]))
                cks = addMeta(attr_string)
                finfo['xattr'] = cks

        if support_acl and args.acl and not stat.S_ISLNK(mode):
            # BUG:? FIXME:? ACL section doesn't seem to work on symbolic links.  Instead wants to follow the link.
            # Definitely an issue
            if posix1e.has_extended(pathname):
                acl = posix1e.ACL(file=pathname)
                cks = addMeta(str(acl))
                finfo['acl'] = cks

        inodeDB[(s.st_ino, s.st_dev)] = (finfo, pathname)
    else:
        if verbosity:
            logger.info("Skipping special file: %s", pathname)
        finfo = None
    return finfo

def getDirContents(dir, dirstat, excludes=[]):
    """ Read a directory, load any new exclusions, delete the excluded files, and return a list
        of the files, a list of sub directories, and the new list of excluded patterns """

    #logger.debug("Processing directory : %s", dir)
    Util.accumulateStat(stats, 'dirs')
    device = dirstat.st_dev

    # Process an exclude file which will be passed on down to the receivers
    newExcludes = loadExcludeFile(os.path.join(dir, excludeFile))
    newExcludes.extend(excludes)
    excludes = newExcludes

    # Add a list of local files to exclude.  These won't get passed to lower directories
    localExcludes = list(excludes)
    localExcludes.extend(loadExcludeFile(os.path.join(dir, args.localexcludefile)))

    files = []
    subdirs = []

    try:
        for f in filelist(dir, localExcludes):
            try:
                fInfo = mkFileInfo(dir, f)
                if fInfo and (args.crossdev or device == fInfo['dev']):
                    mode = fInfo["mode"]
                    if stat.S_ISLNK(mode):
                        Util.accumulateStat(stats, 'links')
                    elif stat.S_ISREG(mode):
                        Util.accumulateStat(stats, 'files')
                        Util.accumulateStat(stats, 'backed', fInfo['size'])

                    if stat.S_ISDIR(mode):
                        sub = os.path.join(dir, f)
                        if sub in excludeDirs:
                            logger.debug("%s excluded.  Skipping", sub)
                            continue
                        else:
                            subdirs.append(sub)

                    files.append(fInfo)
            except (IOError, OSError) as e:
                logger.error("Error processing %s: %s", os.path.join(dir, f), str(e))
            except Exception as e:
                ## Is this necessary?  Fold into above?
                logger.error("Error processing %s: %s", os.path.join(dir, f), str(e))
                exceptionLogger.log(e)
    except (IOError, OSError) as e:
        logger.error("Error reading directory %s: %s" ,dir, str(e))

    return (files, subdirs, excludes)

def handleAckClone(message):
    checkMessage(message, 'ACKCLN')
    if verbosity > 2:
        logger.debug("Processing ACKCLN: Up-to-date: %d New Content: %d", len(message['done']), len(message['content']))

    logdirs = logger.isEnabledFor(logging.DIRS)

    content = message.setdefault('content', {})
    done    = message.setdefault('done', {})

    # Process the directories that have changed
    for i in content:
        finfo = tuple(i)
        if finfo in cloneContents:
            (path, files) = cloneContents[finfo]
            if logdirs:
                logger.log(logging.DIRS, "[R]: %s", Util.shortPath(path))
            sendDirChunks(path, finfo, files)
            del cloneContents[finfo]
        else:
            logger.error("Unable to locate info for %s", str(finfo))

    # Purge out what hasn't changed
    for i in done:
        inode = tuple(i)
        if inode in cloneContents:
            (path, files) = cloneContents[inode]
            for f in files:
                key = (f['inode'], f['dev'])
                delInode(key)
            del cloneContents[inode]
        else:
            logger.error("Unable to locate info for %s", inode)
        # And the directory.
        delInode(inode)

def makeCloneMessage():
    global cloneDirs
    message = {
        'message': 'CLN',
        'clones': cloneDirs
    }
    cloneDirs = []
    return message

def sendClones():
    message = makeCloneMessage()
    setMessageID(message)
    response = sendAndReceive(message)
    checkMessage(response, 'ACKCLN')
    handleAckClone(response)

def flushClones():
    if cloneDirs:
        logger.debug("Flushing %d clones", len(cloneDirs))
        if args.batchdirs:
            batchMessage(makeCloneMessage())
        else:
            sendClones()

def sendBatchMsgs():
    global batchMsgs
    batchSize = len(batchMsgs)
    if batchSize == 1:
        # If there's only one, don't batch it up, just send it.
        response = sendAndReceive(batchMsgs[0])
    else:
        logger.debug("Sending %d batch messages", len(batchMsgs))
        message = {
            'message'  : 'BATCH',
            'batchsize': batchSize,
            'batch'    : batchMsgs
        }
        msgId = setMessageID(message)
        logger.debug("BATCH Starting. %s commands", len(batchMsgs))


        response = sendAndReceive(message)
        checkMessage(response, 'ACKBTCH')
        respSize = len(response['responses'])
        logger.debug("Got response.  %d responses", respSize)
        if respSize != batchSize:
            logger.error("Response size does not equal batch size: ID: %d B: %d R: %d", msgId, batchSize, respSize)
            if logger.isEnabledFor(logging.DEBUG):
                msgs = set([x['msgid'] for x in batchMsgs])
                resps = set([x['respid'] for x in response['responses']])
                diffs1 = msgs.difference(resps)
                logger.debug("Missing Messages: %s", str(list(diffs1)))
        logger.debug("BATCH Ending.")

    batchMsgs = []
    # Process the response messages
    handleResponse(response)

def flushBatchMsgs():
    if len(batchMsgs):
        sendBatchMsgs()
        return True
    else:
        return False

def sendPurge(relative):
    """ Send a purge message.  Indicate if this time is relative (ie, days before now), or absolute. """
    message =  { 'message': 'PRG' }
    if purgePriority:
        message['priority'] = purgePriority
    if purgeTime:
        message.update( { 'time': purgeTime, 'relative': relative })

    batchMessage(message, flush=True, batch=False)

def sendDirChunks(path, inode, files):
    """ Chunk the directory into dirslice sized chunks, and send each sequentially """
    message = {
        'message': 'DIR',
        'path'   :  path,
        'inode'  : list(inode),
    }

    chunkNum = 0
    for x in range(0, len(files), args.dirslice):
        if verbosity > 3:
            logger.debug("---- Generating chunk %d ----", chunkNum)
        chunkNum += 1
        chunk = files[x : x + args.dirslice]
        message["files"] = chunk
        message["last"]  = (x + args.dirslice > len(files))
        if verbosity > 3:
            logger.debug("---- Sending chunk ----")
        batch = (len(chunk) < args.dirslice)
        batchMessage(message, batch=batch)

    sendDirHash(inode)

def makeMetaMessage():
    global newmeta
    message = {
        'message': 'META',
        'metadata': newmeta
        }
    newmeta = []
    return message

_progressBarFormat = None
_windowWidth = 80
_ansiClearEol = '\x1b[K'
_startOfLine = '\r'

def initProgressBar():
    global _progressBarFormat, _windowWidth
<<<<<<< HEAD
    try:
        _handle_resize(None, None)
        signal.signal(signal.SIGWINCH, _handle_resize)
        signal.siginterrupt(signal.SIGWINCH, False)
    except Exception as e:
        pass
=======
    if args.progress:
        try:
            _handle_resize(None, None)
            signal.signal(signal.SIGWINCH, _handle_resize)
            signal.siginterrupt(signal.SIGWINCH, False)
        except Exception as e:
            print "oops -- " + str(e)
            pass
>>>>>>> a4e70341

def _handle_resize(sig, frame):
    global _progressBarFormat, _windowWidth
    (_, width) = Util.getTerminalSize()
    if width < 110:
        _progressBarFormat = '(%d, %d) :: (%d, %d, %s) :: %s '
    else:
        _progressBarFormat = 'Dirs: %d | Files: %d | Full: %d | Delta: %d | Data: %s | %s '
    _windowWidth = width


_lastInfo = (None, None)                # STATIC for printProgress
_lastProgressTime = 0

def printProgress(header=None, name=None):
    global _lastInfo, _lastProgressTime
    if args.progress:
        now = time.time()
        if ((now - _lastProgressTime) > 0.25):
            _lastProgressTime = now
            bar = _progressBarFormat % ( stats['dirs'], stats['files'], stats['new'], stats['delta'], Util.fmtSize(stats['dataSent']), header or _lastInfo[0])

<<<<<<< HEAD
        width = _windowWidth - len(bar) - 4
        print(bar + Util.shortPath(name or _lastInfo[1], width) + _ansiClearEol + _startOfLine, end='')
        sys.stdout.flush()
=======
            width = _windowWidth - len(bar) - 4
            print bar + Util.shortPath(name or _lastInfo[1], width) + _ansiClearEol + _startOfLine,
            sys.stdout.flush()
>>>>>>> a4e70341

    if header or name:
        #update the last info
        _lastInfo = (header or _lastInfo[0], name or _lastInfo[1])

processedDirs = set()

def recurseTree(dir, top, depth=0, excludes=[]):
    """ Process a directory, send any contents along, and then dive down into subdirectories and repeat. """
    global dirHashes

    newdepth = 0
    if depth > 0:
        newdepth = depth - 1

    s = os.lstat(dir)
    if not stat.S_ISDIR(s.st_mode):
        return

    if args.progress:
        printProgress("Dir:", dir)
    try:
        # Mark that we've processed it before attempting to determine if we actually should
        processedDirs.add(dir)

        if dir in excludeDirs:
            logger.debug("%s excluded.  Skipping", dir)
            return

        if os.path.lexists(os.path.join(dir, args.skipfile)):
            logger.debug("Skip file found.  Skipping %s", dir)
            return

        if args.skipcaches and os.path.lexists(os.path.join(dir, 'CACHEDIR.TAG')):
            logger.debug("CACHEDIR.TAG file found.  Analyzing")
            try:
                with file(os.path.join(dir, 'CACHEDIR.TAG'), 'r') as f:
                    line = f.readline()
                    if line.startswith('Signature: 8a477f597d28d172789f06886806bc55'):
                        logger.debug("Valid CACHEDIR.TAG file found.  Skipping %s", dir)
                        return
            except:
                logger.warning("Could not read %s.  Backing up directory %s", os.path.join(dir, 'CACHEDIR.TAG'), dir)

        (files, subdirs, subexcludes) = getDirContents(dir, s, excludes)

        h = Util.hashDir(crypt, files, args.crypt)
        #logger.debug("Dir: %s (%d, %d): Hash: %s Size: %d.", Util.shortPath(dir), s.st_ino, s.st_dev, h[0], h[1])
        dirHashes[(s.st_ino, s.st_dev)] = h

        # Figure out which files to clone, and which to update
        if files and args.clones:
            if len(files) > args.clonethreshold:
                newFiles = [f for f in files if max(f['ctime'], f['mtime']) >= lastTimestamp]
                oldFiles = [f for f in files if max(f['ctime'], f['mtime']) < lastTimestamp]
            else:
                maxTime = max([max(x["ctime"], x["mtime"]) for x in files])
                if maxTime < lastTimestamp:
                    oldFiles = files
                    newFiles = []
                else:
                    newFiles = files
                    oldFiles = []
        else:
            newFiles = files
            oldFiles = []

        if newFiles:
            # There are new and (maybe) old files.
            # First, save the hash.

            # Purge out any meta data that's been accumulated
            if newmeta:
                batchMessage(makeMetaMessage())

            if oldFiles:
                # There are oldfiles.  Hash them.
                if logger.isEnabledFor(logging.DIRS):
                    logger.log(logging.DIRS, "[A]: %s", Util.shortPath(dir))
                cloneDir(s.st_ino, s.st_dev, oldFiles, dir)
            else:
                if logger.isEnabledFor(logging.DIRS):
                    logger.log(logging.DIRS, "[B]: %s", Util.shortPath(dir))
            sendDirChunks(os.path.relpath(dir, top), (s.st_ino, s.st_dev), newFiles)

        else:
            # everything is old
            if logger.isEnabledFor(logging.DIRS):
                logger.log(logging.DIRS, "[C]: %s", Util.shortPath(dir))
            cloneDir(s.st_ino, s.st_dev, oldFiles, dir, info=h)

        # Make sure we're not at maximum depth
        if depth != 1:
            # Purge out the lists.  Allow garbage collection to take place.  These can get largish.
            files = oldFiles = newFiles = None
            # Process the sub directories
            for subdir in sorted(subdirs):
                recurseTree(subdir, top, newdepth, subexcludes)

    except (OSError) as e:
        logger.error("Error handling directory: %s: %s", dir, str(e))
        #raise
        #traceback.print_exc()
    except (IOError) as e:
        logger.error("Error handling directory: %s: %s", dir, str(e))
        exceptionLogger.log(e)
        raise
    except Exception as e:
        # TODO: Clean this up
        exceptionLogger.log(e)
        raise

def cloneDir(inode, device, files, path, info=None):
    """ Send a clone message, containing the hash of the filenames, and the number of files """
    if info:
        (h, s) = info
    else:
        (h, s) = Util.hashDir(crypt, files, args.crypt)

    message = {'inode':  inode, 'dev': device, 'numfiles': s, 'cksum': h}
    cloneDirs.append(message)
    cloneContents[(inode, device)] = (path, files)
    if len(cloneDirs) >= args.clones:
        flushClones()

def splitDir(files, when):
    newFiles = []
    oldFiles = []
    for f in files:
        if f['mtime'] < when:
            oldFiles.append(f)
        else:
            newFiles.append(f)
    return newFiles, oldFiles


def setBackupName(args):
    """ Calculate the name of the backup set """
    global purgeTime, purgePriority, starttime
    name = args.name
    priority = args.priority
    auto = True

    # If a name has been specified, we're not an automatic set.
    if name:
        auto = False
    else:
        # Else, no name specified, we're auto.  Create a default name.
        name = time.strftime("Backup_%Y-%m-%d_%H:%M:%S")

    if args.purge:
        purgePriority = priority
        if args.purgeprior:
            purgePriority = args.purgeprior
        if args.purgedays:
            purgeTime = args.purgedays * 3600 * 24
        if args.purgehours:
            purgeTime = args.purgehours * 3600
        if args.purgetime:
            cal = parsedatetime.Calendar()
            (then, success) = cal.parse(args.purgetime)
            if success:
                purgeTime = time.mktime(then)
            else:
                #logger.error("Could not parse --keep-time argument: %s", args.purgetime)
                raise Exception("Could not parse --keep-time argument: {} ".format(args.purgetime))

    return (name, priority, auto)

def mkExcludePattern(pattern):
    return re.compile(fnmatch.translate(pattern))

def loadExcludeFile(name):
    """ Load a list of patterns to exclude from a file. """
    try:
        with open(name) as f:
            excludes = [mkExcludePattern(x.rstrip('\n')) for x in f.readlines()]
        return excludes
    except IOError as e:
        #traceback.print_exc()
        return []


# Load all the excludes we might want
def loadExcludes(args):
    global excludeFile
    if not args.ignoreglobalexcludes:
        globalExcludes.extend(loadExcludeFile(globalExcludeFile))
    if args.cvs:
        globalExcludes.extend(map(mkExcludePattern, cvsExcludes))
    if args.excludes:
        globalExcludes.extend(map(mkExcludePattern, args.excludes))
    if args.excludefiles:
        for f in args.excludefiles:
            globalExcludes.extend(loadExcludeFile(f))
    excludeFile         = args.excludefilename

def loadExcludedDirs(args):
    global excludeDirs
    if args.excludedirs is not None:
        excludeDirs.extend(list(map(Util.fullPath, args.excludedirs)))

def sendMessage(message):
    if verbosity > 4:
        logger.debug("Send: %s", str(message))
    conn.send(message)

def receiveMessage():
    response = conn.receive()
    if verbosity > 4:
        logger.debug("Receive: %s", str(response))
    return response

waittime = 0

def sendAndReceive(message):
    global waittime
    s = time.time()
    sendMessage(message)
    response = receiveMessage()
    e = time.time()
    waittime += e - s
    return response

def sendKeys(password, client, includeKeys=True):
    logger.debug("Sending keys")
    (f, c) = crypt.getKeys()
    salt, vkey = crypt.createSRPValues(password, client)
    message = { "message": "SETKEYS",
                "filenameKey": f,
                "contentKey": c,
                "srpSalt": salt,
                "srpVkey": vkey
              }
    response = sendAndReceive(message)
    checkMessage(response, 'ACKSETKEYS')
    if response['response'] != 'OK':
        logger.error("Could not set keys")

def handleResponse(response, doPush=True):
    try:
        msgtype = response['message']
        if msgtype == 'ACKDIR':
            handleAckDir(response)
        elif msgtype == 'ACKCLN':
            handleAckClone(response)
        elif msgtype == 'ACKPRG':
            pass
        elif msgtype == 'ACKSUM':
            handleAckSum(response)
        elif msgtype == 'ACKMETA':
            handleAckMeta(response)
        elif msgtype == 'ACKDHSH':
            # TODO: Respond
            pass
        elif msgtype == 'ACKCLICONFIG':
            # Ignore
            pass
        elif msgtype == 'ACKCMDLN':
            # Ignore
            pass
        elif msgtype == 'ACKBTCH':
            for ack in response['responses']:
                handleResponse(ack, doPush=False)
        else:
            logger.error("Unexpected response: %s", msgtype)

        if doPush:
            pushFiles()
    except Exception as e:
        logger.error("Error handling response %s %s: %s", response.get('msgid'), response.get('message'), e.message)
        exceptionLogger.log(e)


_nextMsgId = 0
def setMessageID(message):
    global _nextMsgId
    #message['sessionid'] = str(sessionid)
    message['msgid'] = _nextMsgId
    _nextMsgId += 1
    return message['msgid']

def batchMessage(message, batch=True, flush=False, response=True):
    setMessageID(message)

    batch = batch and (args.batchsize > 0)

    if batch:
        batchMsgs.append(message)
    if flush or not batch or len(batchMsgs) >= args.batchsize:
        flushClones()
        flushBatchMsgs()
    if not batch:
        if response:
            respmessage = sendAndReceive(message)
            handleResponse(respmessage)
        else:
            sendMessage(message)

def sendDirEntry(parent, device, files):
    # send a fake root directory
    message = {
        'message': 'DIR',
        'files': files,
        'path' : None,
        'inode': [parent, device],
        'files': files,
        'last' : True
        }

    #for x in map(os.path.realpath, args.directories):
        #(dir, name) = os.path.split(x)
        #file = mkFileInfo(dir, name)
        #if file and file["dir"] == 1:
            #files.append(file)
    #
    # and send it.
    batchMessage(message)

def splitDirs(x):
    root, rest = os.path.split(x)
    if root and rest:
        ret = splitDirs(root)
        ret.append(rest)
    elif root:
        if root is '/':
            ret = [root]
        else:
            ret = splitDirs(root)
    else:
        ret = [rest]
    return ret

def createPrefixPath(root, path):
    """ Create common path directories.  Will be empty, except for path elements to the repested directories. """
    rPath     = os.path.relpath(path, root)
    logger.debug("Making prefix path for: %s as %s", path, rPath)
    pathDirs  = splitDirs(rPath)
    parent    = 0
    parentDev = 0
    current   = root
    for d in pathDirs:
        dirPath = os.path.join(current, d)
        st = os.lstat(dirPath)
        f = mkFileInfo(current, d)
        if dirPath not in processedDirs:
            logger.debug("Sending dir entry for: %s", dirPath)
            sendDirEntry(parent, parentDev, [f])
            processedDirs.add(dirPath)
        parent    = st.st_ino
        parentDev = st.st_dev
        current   = dirPath

def runServer(cmd, tempfile):
    server_cmd = shlex.split(cmd) + ['--single', '--local', tempfile]
    logger.debug("Invoking server: " + str(server_cmd))
    subp = subprocess.Popen(server_cmd)
    # Wait until the subprocess has created the domain socket.
    # There's got to be a better way to do this. Oy.
    for _ in range(0, 20):
        if os.path.exists(tempfile):
            return subp
        if subp.poll():
            raise Exception("Subprocess died: %d" % (subp.returncode))
        time.sleep(0.5)

    logger.error("Unable to locate socket %s from process %d.  Killing subprocess", tempfile, subp.pid)
    subp.terminate()
    return None

def setCrypto(confirm, strength=False):
    global srpUsr, crypt
    password = Util.getPassword(True, None, None, "Password for %s:" % (args.client),
                                confirm=confirm, strength=strength, allowNone = False)
    srpUsr = srp.User(args.client, password)
    crypt = TardisCrypto.TardisCrypto(password, args.client)
    return password

def doSendKeys(password):
    if srpUsr is None:
        password = setCrypto(True, True)
    logger.debug("Sending keys")
    crypt.genKeys()
    (f, c) = crypt.getKeys()
    salt, vkey = crypt.createSRPValues(password, args.client)
    message = { "message": "SETKEYS",
                "filenameKey": f,
                "contentKey": c,
                "srpSalt": salt,
                "srpVkey": vkey
              }
    resp = sendAndReceive(message)
    return resp

def doSrpAuthentication():
    try:
        if srpUsr is None:
            setCrypto(False)

        srpUname, srpValueA = srpUsr.start_authentication()
        logger.debug("Starting Authentication: %s, %s", srpUname, hexlify(srpValueA))
        message = {
            'message': 'AUTH1',
            'srpUname': base64.b64encode(bytes(srpUname, 'utf8')),           # Probably unnecessary, uname == client
            'srpValueA': base64.b64encode(srpValueA),
            }
        resp = sendAndReceive(message)

        if resp['status'] == 'AUTHFAIL':
            raise AuthenticationFailed("Authentication Failed")


        srpValueS = base64.b64decode(resp['srpValueS'])
        srpValueB = base64.b64decode(resp['srpValueB'])

        logger.debug("Received Challenge : %s, %s", hexlify(srpValueS), hexlify(srpValueB))

        srpValueM = srpUsr.process_challenge(srpValueS, srpValueB)

        if srpValueM is None:
            raise AuthenticationFailed("Authentication Failed")

        logger.debug("Authentication Challenge response: %s", hexlify(srpValueM))

        message = {
            'message': 'AUTH2',
            'srpValueM': base64.b64encode(srpValueM)
        }

        resp = sendAndReceive(message)
        if resp['status'] == 'AUTHFAIL':
            raise AuthenticationFailed("Authentication Failed")
        elif resp['status'] != 'OK':
            raise Exception(resp['error'])
        srpHamk = base64.b64decode(resp['srpValueHAMK'])
        srpUsr.verify_session(srpHamk)
        return resp
    except KeyError as e:
        logger.error("Key not found %s", str(e))
        raise AuthenticationFailed("response incomplete")
    

def startBackup(name, priority, client, autoname, force, full=False, create=False, password=None, version=Tardis.__versionstring__):
    global sessionid, clientId, lastTimestamp, backupName, newBackup, filenameKey, contentKey

    # Create a BACKUP message
    message = {
            'message'   : 'BACKUP',
            'host'      : client,
            'encoding'  : encoding,
            'name'      : name,
            'priority'  : priority,
            'autoname'  : autoname,
            'force'     : force,
            'time'      : time.time(),
            'version'   : version,
            'full'      : full,
            'create'    : create
    }

    # BACKUP { json message }
    resp = sendAndReceive(message)

    if resp['status'] == 'NEEDKEYS':
        resp = doSendKeys(password)
    if resp['status'] == 'AUTH':
        resp = doSrpAuthentication()
    if resp['status'] != 'OK':
        errmesg = "BACKUP request failed"
        if 'error' in resp:
            errmesg = errmesg + ": " + resp['error']
        raise Exception(errmesg)

    sessionid      = uuid.UUID(resp['sessionid'])
    clientId       = uuid.UUID(resp['clientid'])
    lastTimestamp  = float(resp['prevDate'])
    backupName     = resp['name']
    newBackup      = resp['new']
    if 'filenameKey' in resp:
        filenameKey = resp['filenameKey']
    if 'contentKey' in resp:
        contentKey = resp['contentKey']

def getConnection(server, port):
    #if args.protocol == 'json':
    #    conn = Connection.JsonConnection(server, port, name, priority, client, autoname=auto, token=token, force=args.force, timeout=args.timeout, full=args.full)
    #    setEncoder("base64")
    #elif args.protocol == 'bson':
    #    conn = Connection.BsonConnection(server, port, name, priority, client, autoname=auto, token=token, compress=args.compressmsgs, force=args.force, timeout=args.timeout, full=args.full)
    #    setEncoder("bin")
    #elif args.protocol == 'msgp':

    conn = Connection.MsgPackConnection(server, port, compress=args.compressmsgs, timeout=args.timeout)
    setEncoder("bin")
    return conn

def splitList(line):
    if not line:
        return []
    else:
        return shlex.split(line.strip())

def checkConfig(c, t):
    # Check things in the config file that might be confusing
    # CompressedBuffer will convert True or 1 to zlib, anything else not in the list to none
    comp = c.get(t, 'CompressData').lower()
    if (comp == 'true') or (comp == '1'):
        c.set(t, 'CompressData', 'zlib')
    elif not (comp in CompressedBuffer.getCompressors()):
        c.set(t, 'CompressData', 'none')

def processCommandLine():
    """ Do the command line thing.  Register arguments.  Parse it. """
    def _d(help):
        """ Only print the help message if --debug is specified """
        return help if args.debug else argparse.SUPPRESS

    # Use the custom arg parser, which handles argument files more cleanly
    parser = CustomArgumentParser(description='Tardis Backup Client', fromfile_prefix_chars='@', formatter_class=Util.HelpFormatter, add_help=False,
                                  epilog='Options can be specified in files, with the filename specified by an @sign: e.g. "%(prog)s @args.txt" will read arguments from args.txt')

    parser.add_argument('--config',                 dest='config', default=None,                                        help='Location of the configuration file.   Default: %(default)s')
    parser.add_argument('--job',                    dest='job', default='Tardis',                                       help='Job Name within the configuration file.  Default: %(default)s')
    parser.add_argument('--debug',                  dest='debug', default=False, action='store_true',                   help=argparse.SUPPRESS)
    (args, remaining) = parser.parse_known_args()

    t = args.job
    c = configparser.ConfigParser(configDefaults)
    if args.config:
        c.read(args.config)
        if not c.has_section(t):
            sys.stderr.write("WARNING: No Job named %s listed.  Using defaults.  Jobs available: %s\n" %(t, str(c.sections()).strip('[]')))
            c.add_section(t)                    # Make it safe for reading other values from.
        checkConfig(c, t)
    else:
        c.add_section(t)                        # Make it safe for reading other values from.

    parser.add_argument('--server', '-s',           dest='server', default=c.get(t, 'Server'),                          help='Set the destination server. Default: %(default)s')
    parser.add_argument('--port', '-p',             dest='port', type=int, default=c.getint(t, 'Port'),                 help='Set the destination server port. Default: %(default)s')
    parser.add_argument('--log', '-l',              dest='logfiles', action='append', default=splitList(c.get(t, 'LogFiles')), nargs="?", const=sys.stderr,
                        help='Send logging output to specified file.  Can be repeated for multiple logs. Default: stderr')

    parser.add_argument('--client',                 dest='client', default=c.get(t, 'Client'),                          help='Set the client name.  Default: %(default)s')
    parser.add_argument('--force',                  dest='force', action=Util.StoreBoolean, default=c.getboolean(t, 'Force'),
                        help='Force the backup to take place, even if others are currently running.  Default: %(default)s')
    parser.add_argument('--full',                   dest='full', action=Util.StoreBoolean, default=c.getboolean(t, 'Full'),
                        help='Perform a full backup, with no delta information. Default: %(default)s')
    parser.add_argument('--name',   '-n',           dest='name', default=None,                                          help='Set the backup name.  Leave blank to assign name automatically')
    parser.add_argument('--create',                 dest='create', default=False, action=Util.StoreBoolean,             help='Create a new client.')

    parser.add_argument('--timeout',                dest='timeout', default=300.0, type=float, const=None,              help='Set the timeout to N seconds.  Default: %(default)s')

    passgroup = parser.add_argument_group("Password/Encryption specification options")
    pwgroup = passgroup.add_mutually_exclusive_group()
    pwgroup.add_argument('--password', '-P',        dest='password', default=c.get(t, 'Password'), nargs='?', const=True,
                         help='Password.  Enables encryption')
    pwgroup.add_argument('--password-file', '-F',   dest='passwordfile', default=c.get(t, 'PasswordFile'),              help='Read password from file.  Can be a URL (HTTP/HTTPS or FTP)')
    pwgroup.add_argument('--password-prog',         dest='passwordprog', default=c.get(t, 'PasswordProg'),              help='Use the specified command to generate the password on stdout')

    passgroup.add_argument('--crypt',               dest='crypt',action=Util.StoreBoolean, default=c.getboolean(t, 'Crypt'),
                           help='Encrypt data.  Only valid if password is set.  Default: %(default)s')
    passgroup.add_argument('--keys',                dest='keys', default=c.get(t, 'KeyFile'),
                           help='Load keys from file.  Keys are not stored in database')

    parser.add_argument('--send-config', '-S',      dest='sendconfig', action=Util.StoreBoolean, default=c.getboolean(t, 'SendClientConfig'),
                        help='Send the client config (effective arguments list) to the server for debugging.  Default=%(default)s');

    parser.add_argument('--compress-data',  '-Z',   dest='compress', const='zlib', default=c.get(t, 'CompressData'), nargs='?', choices=CompressedBuffer.getCompressors(),
                        help='Compress files.  Default: %(default)s')
    parser.add_argument('--compress-min',           dest='mincompsize', type=int, default=c.getint(t, 'CompressMin'),   help='Minimum size to compress.  Default: %(default)d')
    parser.add_argument('--nocompress-types',       dest='nocompressfile', default=splitList(c.get(t, 'NoCompressFile')), action='append',
                        help='File containing a list of MIME types to not compress.  Default: %(default)s')
    parser.add_argument('--nocompress', '-z',       dest='nocompress', default=splitList(c.get(t, 'NoCompress')), action='append',
                        help='MIME type to not compress. Can be repeated')
    if support_xattr:
        parser.add_argument('--xattr',              dest='xattr', default=True, action=Util.StoreBoolean,               help='Backup file extended attributes')
    if support_acl:
        parser.add_argument('--acl',                dest='acl', default=True, action=Util.StoreBoolean,                 help='Backup file access control lists')

    locgrp = parser.add_argument_group("Arguments for running server locally under tardis")
    locgrp.add_argument('--local',              dest='local', action=Util.StoreBoolean, default=c.getboolean(t, 'Local'),
                        help='Run server as a local client')
    locgrp.add_argument('--local-server-cmd',   dest='serverprog', default=c.get(t, 'LocalServerCmd'),                  help='Local server program to run.  Default: %(default)s')

    parser.add_argument('--priority',           dest='priority', type=int, default=None,                                help='Set the priority of this backup')
    parser.add_argument('--maxdepth', '-d',     dest='maxdepth', type=int, default=0,                                   help='Maximum depth to search')
    parser.add_argument('--crossdevice',        dest='crossdev', action=Util.StoreBoolean,                              help='Cross devices')

    parser.add_argument('--basepath',           dest='basepath', default='full', choices=['none', 'common', 'full'],    help="Select style of root path handling Default: %(default)s")

    excgrp = parser.add_argument_group('Exclusion options', 'Options for handling exclusions')
    excgrp.add_argument('--cvs-ignore',                 dest='cvs', default=c.getboolean(t, 'IgnoreCVS'), action=Util.StoreBoolean,
                        help='Ignore files like CVS.  Default: %(default)s')
    excgrp.add_argument('--skip-caches',                dest='skipcaches', default=c.getboolean(t, 'SkipCaches'),action=Util.StoreBoolean,
                        help='Skip directories with valid CACHEDIR.TAG files.  Default: %(default)s')
    excgrp.add_argument('--exclude', '-x',              dest='excludes', action='append', default=splitList(c.get(t, 'ExcludePatterns')),
                        help='Patterns to exclude globally (may be repeated)')
    excgrp.add_argument('--exclude-file', '-X',         dest='excludefiles', action='append',                           help='Load patterns from exclude file (may be repeated)')
    excgrp.add_argument('--exclude-dir',                dest='excludedirs', action='append', default=splitList(c.get(t, 'ExcludeDirs')),
                        help='Exclude certain directories by path')

    excgrp.add_argument('--exclude-file-name',          dest='excludefilename', default=c.get(t, 'ExcludeFileName'),
                        help='Load recursive exclude files from this.  Default: %(default)s')
    excgrp.add_argument('--local-exclude-file-name',    dest='localexcludefile', default=c.get(t, 'LocalExcludeFileName'),
                        help='Load local exclude files from this.  Default: %(default)s')
    excgrp.add_argument('--skip-file-name',             dest='skipfile', default=c.get(t, 'SkipFileName'),
                        help='File to indicate to skip a directory.  Default: %(default)s')
    excgrp.add_argument('--exclude-no-access',          dest='skipNoAccess', default=c.get(t, 'ExcludeNoAccess'), action=Util.StoreBoolean,
                        help="Exclude files to which the runner has no permission- won't generate directory entry. Default: %(default)s")
    excgrp.add_argument('--ignore-global-excludes',     dest='ignoreglobalexcludes', action=Util.StoreBoolean, default=False,
                        help='Ignore the global exclude file')

    comgrp = parser.add_argument_group('Communications options', 'Options for specifying details about the communications protocol.')
    comgrp.add_argument('--compress-msgs', '-C',    dest='compressmsgs', nargs='?', const='zlib', choices=['none', 'zlib', 'zlib-stream', 'snappy'], default=c.get(t, 'CompressMsgs'),
                        help='Compress messages.  Default: %(default)s')
    comgrp.add_argument('--cks-content',            dest='ckscontent', default=c.getint(t, 'ChecksumContent'), type=int, nargs='?', const=4096,
                        help='Checksum files before sending.  Is the minimum size to checksum (smaller files automaticaly sent).  Can reduce run time if lots of duplicates are expected.  Default: %(default)s')

    comgrp.add_argument('--clones', '-L',           dest='clones', type=int, default=100,               help=_d('Maximum number of clones per chunk.  0 to disable cloning.  Default: %(default)s'))
    comgrp.add_argument('--minclones',              dest='clonethreshold', type=int, default=64,        help=_d('Minimum number of files to do a partial clone.  If less, will send directory as normal: %(default)s'))
    comgrp.add_argument('--batchdir', '-B',         dest='batchdirs', type=int, default=16,             help=_d('Maximum size of small dirs to send.  0 to disable batching.  Default: %(default)s'))
    comgrp.add_argument('--batchsize',              dest='batchsize', type=int, default=100,            help=_d('Maximum number of small dirs to batch together.  Default: %(default)s'))
    comgrp.add_argument('--chunksize',              dest='chunksize', type=int, default=256*1024,       help=_d('Chunk size for sending data.  Default: %(default)s'))
    comgrp.add_argument('--dirslice',               dest='dirslice', type=int, default=1000,            help=_d('Maximum number of directory entries per message.  Default: %(default)s'))
    comgrp.add_argument('--protocol',               dest='protocol', default="msgp", choices=['json', 'bson', 'msgp'],
                        help=_d('Protocol for data transfer.  Default: %(default)s'))
    comgrp.add_argument('--signature',              dest='signature', default=c.getboolean(t, 'SendSig'), action=Util.StoreBoolean,
                        help=_d('Always send a signature.  Default: %(default)s'))

    parser.add_argument('--deltathreshold',         dest='deltathreshold', default=66, type=int,
                        help=_d('If delta file is greater than this percentage of the original, a full version is sent.  Default: %(default)s'))

    parser.add_argument('--sanity',                 dest='sanity', default=False, action=Util.StoreBoolean, help=_d('Run sanity checks to determine if everything is pushed to server'))
    parser.add_argument('--loginodes',              dest='loginodes', default=None, type=argparse.FileType('w'), help=_d('Log inode actions, and messages'))

    purgegroup = parser.add_argument_group("Options for purging old backup sets")
    purgegroup.add_argument('--purge',              dest='purge', action=Util.StoreBoolean, default=c.getboolean(t, 'Purge'),  help='Purge old backup sets when backup complete.  Default: %(default)s')
    purgegroup.add_argument('--purge-priority',     dest='purgeprior', type=int, default=None,              help='Delete below this priority (Default: Backup priority)')

    prggroup = purgegroup.add_mutually_exclusive_group()
    prggroup.add_argument('--keep-days',        dest='purgedays', type=int, default=None,           help='Number of days to keep')
    prggroup.add_argument('--keep-hours',       dest='purgehours', type=int, default=None,          help='Number of hours to keep')
    prggroup.add_argument('--keep-time',        dest='purgetime', default=None,                     help='Purge before this time.  Format: YYYY/MM/DD:hh:mm')

    parser.add_argument('--stats',              action=Util.StoreBoolean, dest='stats', default=c.getboolean(t, 'Stats'),
                        help='Print stats about the transfer.  Default=%(default)s')
    parser.add_argument('--report',             action=Util.StoreBoolean, dest='report', default=c.getboolean(t, 'Report'),
                        help='Print a report on all files transferred.  Default=%(default)s')
    parser.add_argument('--verbose', '-v',      dest='verbose', action='count', default=c.getint(t, 'Verbosity'),
                        help='Increase the verbosity')
    parser.add_argument('--progress',           dest='progress', action='store_true',               help='Show a one-line progress bar.')

    parser.add_argument('--exclusive',          dest='exclusive', action=Util.StoreBoolean, default=True, help='Make sure the client only runs one job at a time. Default: %(default)s')
    parser.add_argument('--exceptions',         dest='exceptions', default=False, action=Util.StoreBoolean, help='Log full exception details')
    parser.add_argument('--logtime',            dest='logtime', default=False, action=Util.StoreBoolean, help='Log time')
    parser.add_argument('--logcolor',           dest='logcolor', default=True, action=Util.StoreBoolean, help='Generate colored logs')

    parser.add_argument('--version',            action='version', version='%(prog)s ' + Tardis.__versionstring__, help='Show the version')
    parser.add_argument('--help', '-h',         action='help')

    Util.addGenCompletions(parser)

    parser.add_argument('directories',          nargs='*', default=splitList(c.get(t, 'Directories')), help="List of directories to sync")

    return (parser.parse_args(remaining), c)

def parseServerInfo(args):
    """ Break up the server info passed in into useable chunks """
    if args.local:
        sServer = 'localhost'
        sPort   = 'local'
        sClient = args.client
    else:
        serverStr = args.server
        #logger.debug("Got server string: %s", serverStr)
        if not serverStr.startswith('tardis://'):
            serverStr = 'tardis://' + serverStr
        try:
            info = urllib.parse.urlparse(serverStr)
            if info.scheme != 'tardis':
                raise Exception("Invalid URL scheme: {}".format(info.scheme))

            sServer = info.hostname
            sPort   = info.port
            sClient = info.path.lstrip('/')

        except Exception as e:
            raise Exception("Invalid URL: {} -- {}".format(args.server, e.message))

    server = sServer or args.server
    port = sPort or args.port
    client = sClient or args.client

    return (server, port, client)

def setupLogging(logfiles, verbosity, logExceptions):
    global logger, exceptionLogger

    # Define a couple custom logging levels
    logging.STATS = logging.INFO + 1
    logging.DIRS  = logging.INFO - 1
    logging.FILES = logging.INFO - 2
    logging.MSGS  = logging.INFO - 3
    logging.addLevelName(logging.STATS, "STAT")
    logging.addLevelName(logging.FILES, "FILE")
    logging.addLevelName(logging.DIRS,  "DIR")
    logging.addLevelName(logging.MSGS,  "MSG")

    levels = [logging.STATS, logging.DIRS, logging.FILES, logging.MSGS, logging.DEBUG] #, logging.TRACE]

    # Create some default colors
    colors = colorlog.default_log_colors.copy()
    colors.update({
                    'STAT': 'cyan',
                    'DIR':  'cyan,bold',
                    'FILE': 'cyan',
                    'DEBUG': 'green'
                  })

    msgOnlyFmt = '%(message)s'
    if args.logtime:
        #formatter = MessageOnlyFormatter(levels=[logging.STATS], fmt='%(asctime)s %(levelname)s: %(message)s')
        formats = { logging.STATS: msgOnlyFmt }
        defaultFmt = '%(asctime)s %(levelname)s: %(message)s'
        cDefaultFmt = '%(asctime)s %(log_color)s%(levelname)s%(reset)s: %(message)s'
    else:
        formats = { logging.INFO: msgOnlyFmt, logging.STATS: msgOnlyFmt }
        defaultFmt = '%(levelname)s: %(message)s'
        cDefaultFmt = '%(log_color)s%(levelname)s%(reset)s: %(message)s'

    # If no log file specified, log to stderr
    if len(logfiles) == 0:
        logfiles.append(sys.stderr)

    # Generate a handler and formatter for each logfile
    for logfile in logfiles:
        if type(logfile) is str:
            if logfile == ':STDERR:':
                isatty = os.isatty(sys.stderr.fileno())
                handler = Util.ClearingStreamHandler(sys.stderr)
            elif logfile == ':STDOUT:':
                isatty = os.isatty(sys.stdout.fileno())
                handler = Util.ClearingStreamHandler(sys.stdout)
            else:
                isatty = False
                handler = logging.handlers.WatchedFileHandler(Util.fullPath(logfile))
        else:
            isatty = os.isatty(logfile.fileno())
            handler = Util.ClearingStreamHandler(logfile)

        if isatty and args.logcolor:
            formatter = MultiFormatter.MultiFormatter(default_fmt=cDefaultFmt, formats=formats, baseclass=colorlog.ColoredFormatter, log_colors=colors, reset=True)
        else:
            formatter = MultiFormatter.MultiFormatter(default_fmt=defaultFmt, formats=formats)

        handler.setFormatter(formatter)
        logging.root.addHandler(handler)

    # Default logger
    logger = logging.getLogger('')

    # Pick a level.  Lowest specified level if verbosity is too large.
    loglevel = levels[verbosity] if verbosity < len(levels) else levels[-1]
    logger.setLevel(loglevel)

    # Mark if we're logging exceptions
    exceptionLogger = Util.ExceptionLogger(logger, logExceptions)

    # Create a special logger just for messages
    return logger

def printStats(starttime, endtime):
    connstats = conn.getStats()

    duration = endtime - starttime
    duration = datetime.timedelta(duration.days, duration.seconds, duration.seconds - (duration.seconds % 100000))          # Truncate the microseconds

    logger.log(logging.STATS, "Runtime:          {}".format(duration))
    logger.log(logging.STATS, "Backed Up:        Dirs: {:,}  Files: {:,}  Links: {:,}  Total Size: {:}".format(stats['dirs'], stats['files'], stats['links'], Util.fmtSize(stats['backed'])))
    logger.log(logging.STATS, "Files Sent:       Full: {:,}  Deltas: {:,}".format(stats['new'], stats['delta']))
    logger.log(logging.STATS, "Data Sent:        Sent: {:}   Backed: {:}".format(Util.fmtSize(stats['dataSent']), Util.fmtSize(stats['dataBacked'])))
    logger.log(logging.STATS, "Messages:         Sent: {:,} ({:}) Received: {:,} ({:})".format(connstats['messagesSent'], Util.fmtSize(connstats['bytesSent']), connstats['messagesRecvd'], Util.fmtSize(connstats['bytesRecvd'])))
    logger.log(logging.STATS, "Data Sent:        {:}".format(Util.fmtSize(stats['dataSent'])))

    if (stats['denied'] or stats['gone']):
        logger.log(logging.STATS, "Files Not Sent:   Disappeared: {:,}  Permission Denied: {:,}".format(stats['gone'], stats['denied']))


    logger.log(logging.STATS, "Wait Times:  {:}".format(str(datetime.timedelta(0, waittime))))
    logger.log(logging.STATS, "Sending Time: {:}".format(str(datetime.timedelta(0, Util._transmissionTime))))


def printReport():
    lastDir = ''
    length = 0
    logger.log(logging.STATS, "")
    if report:
        length = reduce(max, list(map(len, [x[1] for x in report])))
        length = max(length, 50)
        fmts = ['','KB','MB','GB', 'TB', 'PB']
        fmt  = '%-{}s %-6s %-10s %-10s'.format(length + 4)
        fmt2 = '  %-{}s   %-6s %-10s %-10s'.format(length)
        fmt3 = '  %-{}s   %-6s %-10s'.format(length)
        logger.log(logging.STATS, fmt, "FileName", "Type", "Size", "Sig Size")
        logger.log(logging.STATS, fmt, '-' * (length + 4), '-' * 6, '-' * 10, '-' * 10)
        for i in sorted(report):
            r = report[i]
            (d, f) = i
            if d != lastDir:
                logger.log(logging.STATS, "%s:", Util.shortPath(d, 80))
                lastDir = d
            if r['sigsize']:
                logger.log(logging.STATS, fmt2, f, r['type'], Util.fmtSize(r['size'], formats=fmts), Util.fmtSize(r['sigsize'], formats=fmts))
            else:
                logger.log(logging.STATS, fmt3, f, r['type'], Util.fmtSize(r['size'], formats=fmts))
    else:
        logger.log(logging.STATS, "No files backed up")

def lockRun(server, port, client):
    lockName = 'tardis_' + str(server) + '_' + str(port) + '_' + str(client)

    # Create our own pidfile path.  We do this in /tmp rather than /var/run as tardis may not be run by
    # the superuser (ie, can't write to /var/run)
    pidfile = pid.PidFile(piddir=tempfile.gettempdir(), pidname=lockName)

    try:
        pidfile.create()
    except pid.PidFileError as e:
        raise Exception("Tardis already running: %s" % e)
    return pidfile

def main():
    global starttime, args, config, conn, verbosity, crypt, noCompTypes, srpUsr
    # Read the command line arguments.
    commandLine = ' '.join(sys.argv) + '\n'
    (args, config) = processCommandLine()

    # Memory debugging.
    # Enable only if you really need it.
    #from dowser import launch_memory_usage_server
    #launch_memory_usage_server()

    # Set up logging
    verbosity=args.verbose if args.verbose else 0
    setupLogging(args.logfiles, verbosity, args.exceptions)


    try:
        if args.progress:
            initProgressBar()
        starttime = datetime.datetime.now()
        subserver = None
        # Get the actual names we're going to use
        (server, port, client) = parseServerInfo(args)

        if args.exclusive:
            lockRun(server, port, client)

        # Figure out the name and the priority of this backupset
        (name, priority, auto) = setBackupName(args)

        # Load the excludes
        loadExcludes(args)

        # Load any excluded directories
        loadExcludedDirs(args)

        # Error check the purge parameter.  Disable it if need be
        #if args.purge and not (purgeTime is not None or auto):
        #   logger.error("Must specify purge days with this option set")
        #   args.purge=False

        # Load any password info
        try:
            password = Util.getPassword(args.password, args.passwordfile, args.passwordprog, prompt="Password for %s: " % (client),
                                        confirm=args.create, strength=args.create)
        except Exception as e:
            logger.critical("Could not retrieve password.")
            sys.exit(1)
        # Purge out the original password.  Maybe it might go away.
        if args.password:
            args.password = '-- removed --'

        if password:
            srpUsr = srp.User(client, password)
            crypt = TardisCrypto.TardisCrypto(password, client)

        # If no compression types are specified, load the list
        types = []
        for i in args.nocompressfile:
            try:
                logger.debug("Reading types to ignore from: %s", i)
                data = list(map(Util.stripComments, open(i, 'r').readlines()))
                types = types + [x for x in data if len(x)]
            except Exception as e:
                logger.error("Could not load nocompress types list from: %s", i)
                raise e
        types = types + args.nocompress
        noCompTypes = set(types)
        logger.debug("Types to ignore: %s", sorted(noCompTypes))

        # Calculate the base directories
        directories = list(itertools.chain.from_iterable(list(map(glob.glob, list(map(Util.fullPath, args.directories))))))
        if args.basepath == 'common':
            rootdir = os.path.commonprefix(directories)
            # If the rootdir is actually one of the directories, back off one directory
            if rootdir in directories:
                rootdir  = os.path.split(rootdir)[0]
        elif args.basepath == 'full':
            rootdir = '/'
        else:
            # None, just using the final component of the pathname.
            # Check that each final component is unique, or will cause server error.
            names = {}
            errors = False
            for i in directories:
                name = os.path.split(i)[1]
                if name in names:
                    logger.error("%s directory name (%s) is not unique.  Collides with %s", i, name, names[name])
                    errors = True
                else:
                    names[name] = i
            if errors:
                raise Exception('All paths must have a unique final directory name if basepath is none')
            rootdir = None
        logger.debug("Rootdir is: %s", rootdir)
    except Exception as e:
        logger.critical("Unable to initialize: %s", (str(e)))
        exceptionLogger.log(e)
        sys.exit(1)

    # Open the connection

    # If we're using a local connection, create the domain socket, and start the server running.
    if args.local:
        tempsocket = os.path.join(tempfile.gettempdir(), "tardis_local_" + str(os.getpid()))
        port = tempsocket
        server = None
        subserver = runServer(args.serverprog, tempsocket)
        if subserver is None:
            logger.critical("Unable to create server")
            sys.exit(1)

    # Get the connection object
    try:
        conn = getConnection(server, port)
        startBackup(name, args.priority, args.client, auto, args.force, args.full, args.create, password)
    except Exception as e:
        logger.critical("Unable to start session with %s:%s: %s", server, port, str(e))
        exceptionLogger.log(e)
        sys.exit(1)
    if verbosity or args.stats or args.report:
        logger.log(logging.STATS, "Name: {} Server: {}:{} Session: {}".format(backupName, server, port, sessionid))

    # Set up the encryption, if needed.
    if args.crypt and crypt:
        (f, c) = (None, None)

        if newBackup == 'NEW':
            # if new DB, generate new keys, and save them appropriately.
            if password:
                logger.debug("Generating new keys")
                crypt.genKeys()
                if args.keys:
                    (f, c) = crypt.getKeys()
                    Util.saveKeys(Util.fullPath(args.keys), clientId, f, c)
                else:
                    sendKeys(password, client)
            else:
                if args.keys:
                    (f, c) = crypt.getKeys()
                    Util.saveKeys(Util.fullPath(args.keys), clientId, f, c)
        else:
            # Otherwise, load the keys from the appropriate place
            if args.keys:
                (f, c) = Util.loadKeys(args.keys, clientId)
            else:
                f = filenameKey
                c = contentKey
            if not (f and c):
                logger.critical("Unable to load keyfile: %s", args.keys)
                sys.exit(1)
            crypt.setKeys(f, c)

    # Send a command line
    clHash = Util.getHash(crypt, args.crypt)
    clHash.update(bytes(commandLine, 'utf8'))
    h = clHash.hexdigest()
    (encrypt, pad, iv, hmac) = makeEncryptor()
    if iv is None:
        iv = b''
    data = iv + encrypt(pad(bytes(commandLine, 'utf8')))
    if hmac:
        hmac.update(data)
        data = data + hmac.digest()

    message = {
        'message': 'COMMANDLINE',
        'hash': h,
        'line': data,
        'size': len(commandLine),
        'encrypted': True if iv else False
    }
    batchMessage(message)

    # Send the full configuration, if so desired.
    if args.sendconfig:
        a = vars(args)
        a['directories'] = directories
        if a['password']:
            a['password'] = '-- removed --'
        jsonArgs = json.dumps(a, cls=Util.ArgJsonEncoder, sort_keys=True)
        message = {
            "message": "CLICONFIG",
            "args":    jsonArgs
        }
        batchMessage(message)

    # Now, do the actual work here.
    try:
        # Now, process all the actual directories
        for directory in directories:
            # skip if already processed.
            if directory in processedDirs:
                continue
            # Create the fake directory entry(s) for this.
            if rootdir:
                createPrefixPath(rootdir, directory)
                root = rootdir
            else:
                (root, name) = os.path.split(directory)
                f = mkFileInfo(root, name)
                sendDirEntry(0, 0, [f])
            # And run the directory
            recurseTree(directory, root, depth=args.maxdepth, excludes=globalExcludes)

        # If any metadata, clone or batch requests still lying around, send them now
        if newmeta:
            batchMessage(makeMetaMessage())
        flushClones()
        while flushBatchMsgs():
            pass

        # Send a purge command, if requested.
        if args.purge:
            if args.purgetime:
                sendPurge(False)
            else:
                sendPurge(True)
        conn.close()
    except KeyboardInterrupt as e:
        logger.warning("Backup Interupted")
        exceptionLogger.log(e)
    except Exception as e:
        logger.error("Caught exception: %s, %s", e.__class__.__name__, e)
        exceptionLogger.log(e)

    if args.progress:
        print(' ' +  _startOfLine + _ansiClearEol + _startOfLine, end=' ')

    if args.local:
        logger.info("Waiting for server to complete")
        subserver.wait()        # Should I do communicate?

    endtime = datetime.datetime.now()

    if args.sanity:
        # Sanity checks.  Enable for debugging.
        if len(cloneContents) != 0:
            logger.warning("Some cloned directories not processed: %d", len(cloneContents))
            for key in cloneContents:
                (path, files) = cloneContents[key]
                print("{}:: {}".format(path, len(files)))

        # This next one is usually non-zero, for some reason.  Enable to debug.
        if len(inodeDB) != 0:
            logger.warning("%d InodeDB entries not processed", len(inodeDB))
            for key in list(inodeDB.keys()):
                (_, path) = inodeDB[key]
                print("{}:: {}".format(key, path))

    # Print stats and files report
    if args.stats:
        printStats(starttime, endtime)
    if args.report:
        printReport()

    if args.local:
        os.unlink(tempsocket)
    print('')

if __name__ == '__main__':
    sys.exit(main())<|MERGE_RESOLUTION|>--- conflicted
+++ resolved
@@ -255,14 +255,7 @@
     """ List the files in a directory, except those that match something in a set of patterns """
     files = os.listdir(dir)
     for p in excludes:
-<<<<<<< HEAD
-        remove = [x for x in fnmatch.filter(files, p)]
-        if len(remove):
-            logger.debug("Removing files from directory %s: %s", dir, remove)
-            files = set(files) - set(remove)
-=======
         files = filter(lambda x: not p.match(x), files)
->>>>>>> a4e70341
     for f in files:
         yield f
 
@@ -1037,23 +1030,13 @@
 
 def initProgressBar():
     global _progressBarFormat, _windowWidth
-<<<<<<< HEAD
-    try:
-        _handle_resize(None, None)
-        signal.signal(signal.SIGWINCH, _handle_resize)
-        signal.siginterrupt(signal.SIGWINCH, False)
-    except Exception as e:
-        pass
-=======
     if args.progress:
         try:
             _handle_resize(None, None)
             signal.signal(signal.SIGWINCH, _handle_resize)
             signal.siginterrupt(signal.SIGWINCH, False)
         except Exception as e:
-            print "oops -- " + str(e)
             pass
->>>>>>> a4e70341
 
 def _handle_resize(sig, frame):
     global _progressBarFormat, _windowWidth
@@ -1076,15 +1059,9 @@
             _lastProgressTime = now
             bar = _progressBarFormat % ( stats['dirs'], stats['files'], stats['new'], stats['delta'], Util.fmtSize(stats['dataSent']), header or _lastInfo[0])
 
-<<<<<<< HEAD
-        width = _windowWidth - len(bar) - 4
-        print(bar + Util.shortPath(name or _lastInfo[1], width) + _ansiClearEol + _startOfLine, end='')
-        sys.stdout.flush()
-=======
             width = _windowWidth - len(bar) - 4
             print bar + Util.shortPath(name or _lastInfo[1], width) + _ansiClearEol + _startOfLine,
             sys.stdout.flush()
->>>>>>> a4e70341
 
     if header or name:
         #update the last info

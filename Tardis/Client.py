# vi: set et sw=4 sts=4 fileencoding=utf-8:
#
# Tardis: A Backup System
# Copyright 2013-2015, Eric Koldinger, All Rights Reserved.
# kolding@washington.edu
#
# Redistribution and use in source and binary forms, with or without
# modification, are permitted provided that the following conditions are met:
#
#     * Redistributions of source code must retain the above copyright
#       notice, this list of conditions and the following disclaimer.
#     * Redistributions in binary form must reproduce the above copyright
#       notice, this list of conditions and the following disclaimer in the
#       documentation and/or other materials provided with the distribution.
#     * Neither the name of the copyright holder nor the
#       names of its contributors may be used to endorse or promote products
#       derived from this software without specific prior written permission.
#
# THIS SOFTWARE IS PROVIDED BY THE COPYRIGHT HOLDERS AND CONTRIBUTORS "AS IS"
# AND ANY EXPRESS OR IMPLIED WARRANTIES, INCLUDING, BUT NOT LIMITED TO, THE
# IMPLIED WARRANTIES OF MERCHANTABILITY AND FITNESS FOR A PARTICULAR PURPOSE
# ARE DISCLAIMED. IN NO EVENT SHALL THE COPYRIGHT HOLDER OR CONTRIBUTORS BE
# LIABLE FOR ANY DIRECT, INDIRECT, INCIDENTAL, SPECIAL, EXEMPLARY, OR
# CONSEQUENTIAL DAMAGES (INCLUDING, BUT NOT LIMITED TO, PROCUREMENT OF
# SUBSTITUTE GOODS OR SERVICES; LOSS OF USE, DATA, OR PROFITS; OR BUSINESS
# INTERRUPTION) HOWEVER CAUSED AND ON ANY THEORY OF LIABILITY, WHETHER IN
# CONTRACT, STRICT LIABILITY, OR TORT (INCLUDING NEGLIGENCE OR OTHERWISE)
# ARISING IN ANY WAY OUT OF THE USE OF THIS SOFTWARE, EVEN IF ADVISED OF THE
# POSSIBILITY OF SUCH DAMAGE.

import os, sys
import os.path
import logging, logging.handlers
import socket
import fnmatch
from stat import *
import json
import argparse
import time
import datetime
import base64
import traceback
import subprocess
import hashlib
import tempfile
import cStringIO
import pycurl
import shlex
import xattr
from functools import partial

import librsync

import TardisCrypto
import Tardis
import CompressedBuffer
from Connection import JsonConnection, BsonConnection
import Util
import Defaults
import parsedatetime

skipFile            = Defaults.getDefault('TARDIS_SKIP')
excludeFile         = Defaults.getDefault('TARDIS_EXCLUDES')
localExcludeFile    = Defaults.getDefault('TARDIS_LOCAL_EXCLUDES')
globalExcludeFile   = Defaults.getDefault('TARDIS_GLOBAL_EXCLUDES')
excludeDirs         = []

starttime           = None

encoding            = None
encoder             = None
decoder             = None

purgePriority       = None
purgeTime           = None

globalExcludes      = []
cvsExcludes         = ["RCS", "SCCS", "CVS", "CVS.adm", "RCSLOG", "cvslog.*", "tags", "TAGS", ".make.state", ".nse_depinfo",
                       "*~", "#*", ".#*", ",*", "_$*", "*$", "*.old", "*.bak", "*.BAK", "*.orig", "*.rej", ".del-*", "*.a",
                       "*.olb", "*.o", "*.obj", "*.so", "*.exe", "*.Z", "*.elc", "*.ln", "core", ".svn/", ".git/", ".hg/", ".bzr/"]
verbosity           = 0

conn                = None
args                = None

cloneDirs           = []
cloneContents       = {}
batchMsgs           = []
metaCache           = Util.bidict()
newmeta             = []

crypt               = None
logger              = None

stats = { 'dirs' : 0, 'files' : 0, 'links' : 0, 'backed' : 0, 'dataSent': 0, 'dataRecvd': 0 , 'new': 0, 'delta': 0}

inodeDB             = {}


# Logging Formatter that allows us to specify formats that won't have a levelname header, ie, those that
# will only have a message
class MessageOnlyFormatter(logging.Formatter):
    def __init__(self, fmt = '%(levelname)s: %(message)s', levels=[logging.INFO]):
        logging.Formatter.__init__(self, fmt)
        self.levels = levels

    def format(self, record):
        if record.levelno in self.levels:
            return record.getMessage()
        return logging.Formatter.format(self, record)

# A custom argument parser to nicely handle argument files, and strip out any blank lines
# or commented lines
class CustomArgumentParser(argparse.ArgumentParser):
    def __init__(self, *args, **kwargs):
        super(CustomArgumentParser, self).__init__(*args, **kwargs)

    def convert_arg_line_to_args(self, line):
        for arg in line.split():
            if not arg.strip():
                continue
            if arg[0] == '#':
                break
            yield arg

class ProtocolError(Exception):
    pass

def setEncoder(format):
    if format == 'base64':
        encoding = "base64"
        encoder  = base64.b64encode
        decoder  = base64.b64decode
    elif format == 'bin':
        encoding = "bin"
        encoder = lambda x: x
        decoder = lambda x: x

systemencoding      = sys.getfilesystemencoding()

def fs_encode(val):
    """ Turn filenames into str's (ie, series of bytes) rather than Unicode things """
    if not isinstance(val, bytes):
        #return val.encode(sys.getfilesystemencoding())
        return val.encode(systemencoding)
    else:
        return val

def checkMessage(message, expected):
    """ Check that a message is of the expected type.  Throw an exception if not """
    if not (message['message'] == expected):
        logger.critical("Expected {} message, received {}".format(expected, message['message']))
        raise ProtocolException("Expected {} message, received {}".format(expected, message['message']))

def filelist(dir, excludes):
    """ List the files in a directory, except those that match something in a set of patterns """
    files = map(fs_encode, os.listdir(dir))
    for p in excludes:
        remove = [x for x in fnmatch.filter(files, p)]
        if len(remove):
            files = list(set(files) - set(remove))
    for f in files:
        yield f

def delInode(inode):
    if inode in inodeDB:
        del inodeDB[inode]

def processChecksums(inodes):
    """ Generate checksums for requested checksum files """
    files = []
    for inode in inodes:
        if inode in inodeDB:
            (fileInfo, pathname) = inodeDB[inode]
            m = hashlib.md5()
            s = os.lstat(pathname)
            mode = s.st_mode
            if S_ISLNK(mode):
                chunk = os.readlink(pathname)
            else:
                with open(pathname, "rb") as file:
                    for chunk in iter(partial(file.read, args.chunksize), ''):
                        m.update(chunk)
            checksum = m.hexdigest()
            files.append({ "inode": inode, "checksum": checksum })
        else:
            logger.error("Unable to process checksum for %s, not found in inodeDB", str(inode))
    message = {
        "message": "CKS",
        "files": files
    }

    #response = sendAndReceive(message)
    #handleAckSum(response)
    batchMessage(message)

def handleAckSum(response):
    checkMessage(response, 'ACKSUM')
    logfiles = logger.isEnabledFor(logging.FILES)

    # First, delete all the files which are "done", ie, matched
    for i in [tuple(x) for x in response['done']]:
        if logfiles:
            if i in inodeDB:
                (x, name) = inodeDB[i]
                logger.log(logging.FILES, "File: [C]: %s", Util.shortPath(name))
        delInode(i)

    # First, then send content for any files which don't
    # FIXME: TODO: There should be a test in here for Delta's
    for i in [tuple(x) for x in response['content']]:
        if logfiles:
            if i in inodeDB:
                (x, name) = inodeDB[i]
                if "size" in x:
                    size = x["size"]
                else:
                    size = 0;
                logger.log(logging.FILES, "File: [n]: %s %d", Util.shortPath(name), size)
        sendContent(i)
        delInode(i)


    for i in [tuple(x) for x in response['delta']]:
        if logfiles:
            if i in inodeDB:
                (x, name) = inodeDB[i]
                if "size" in x:
                    size = x["size"]
                else:
                    size = 0;
                logger.log(logging.FILES, "File: [d]: %s %d", Util.shortPath(name), size)
        processDelta(i)
        delInode(i)

def makeEncryptor():
    if crypt:
        iv = crypt.getIV()
        encryptor = crypt.getContentCipher(iv)
        func = lambda x: encryptor.encrypt(crypt.pad(x))
    else:
        iv = None
        func = lambda x: x
    return (func, iv)

def processDelta(inode):
    """ Generate a delta and send it """
    if inode in inodeDB:
        (fileInfo, pathname) = inodeDB[inode]
        message = {
            "message" : "SGR",
            "inode" : inode
        }

        ## TODO: Comparmentalize this better.  Should be able to handle the SIG response
        ## Separately from the SGR.  Just needs some thinking.  SIG implies immediate
        ## Follow on by more data, which is unique
        sigmessage = sendAndReceive(message)

        if sigmessage['status'] == 'OK':
            newsig = None
            # Try to process the signature and the delta.  If we fail, send the whole content.
            try:
                oldchksum = sigmessage['checksum']
                sigfile = cStringIO.StringIO()
                #sigfile = cStringIO.StringIO(conn.decode(sigmessage['signature']))
                Util.receiveData(conn.sender, sigfile)
                logger.debug("Received sig file: %d", sigfile.tell())
                sigfile.seek(0)

                # If we're encrypted, we need to generate a new signature, and send it along
                makeSig = True if crypt else False

                # Create a buffered reader object, which can generate the checksum and an actual filesize while
                # reading the file.  And, if we need it, the signature
                reader = CompressedBuffer.BufferedReader(open(pathname, "rb"), checksum=True, signature=makeSig)
                # HACK: Monkeypatch the reader object to have a seek function to keep librsync happy.  Never gets called
                reader.seek = lambda x, y: 0

                # Generate the delta file
                delta = librsync.delta(reader, sigfile)

                # get the auxiliary info
                checksum = reader.checksum()
                filesize = reader.size()
                newsig = reader.signatureFile()

                # Figure out the size of the delta file.  Seek to the end, do a tell, and go back to the start
                # Ugly.
                delta.seek(0, 2)
                deltasize = delta.tell()
                delta.seek(0)
            except Exception as e:
                logger.warning("Unable to process signature.  Sending full file: %s: %s", pathname, str(e))
                #logger.exception(e)
                sendContent(inode)
                return

            if deltasize < (filesize * float(args.deltathreshold) / 100.0):
                (encrypt, iv) = makeEncryptor()
                stats['delta'] += 1
                message = {
                    "message": "DEL",
                    "inode": inode,
                    "size": filesize,
                    "checksum": checksum,
                    "basis": oldchksum,
                    "encoding": encoding
                }
                if iv:
                    #message["iv"] = conn.encode(iv)
                    message["iv"] = base64.b64encode(iv)

                batchMessage(message, flush=True, batch=False, response=False)
                compress = True if (args.compress and (filesize > args.mincompsize)) else False
                (sent, ck, sig) = Util.sendData(conn.sender, delta, encrypt, chunksize=args.chunksize, compress=compress, stats=stats)
                delta.close()

                # If we have a signature, send it.
                if newsig:
                    message = {
                        "message" : "SIG",
                        "checksum": checksum
                    }
                    #sendMessage(message)
                    batchMessage(message, flush=True, batch=False, response=False)
                    # Send the signature, generated above
                    Util.sendData(conn.sender, newsig, lambda x:x, chunksize=args.chunksize, compress=False, stats=stats)            # Don't bother to encrypt the signature
                    newsig.close()
            else:
                if logger.isEnabledFor(logging.DEBUG):
                    logger.debug("Delta size for %s is too large.  Sending full content: Delta: %d File: %d", Util.shortPath(pathname, 40), deltasize, filesize)
                sendContent(inode)
        else:
            sendContent(inode)

def sendContent(inode):
    """ Send the content of a file.  Compress and encrypt, as specified by the options. """
    if inode in inodeDB:
        checksum = None
        (fileInfo, pathname) = inodeDB[inode]
        if pathname:
            mode = fileInfo["mode"]
            filesize = fileInfo["size"]
            if S_ISDIR(mode):
                return
            (encrypt, iv) = makeEncryptor()
            message = {
                "message" : "CON",
                "inode" : inode,
                "encoding" : encoding,
                "pathname" : pathname
                }
            if iv:
                message["iv"] = base64.b64encode(iv)

            # Attempt to open the data source
            # Punt out if unsuccessful
            try:
                if S_ISLNK(mode):
                    # It's a link.  Send the contents of readlink
                    #chunk = os.readlink(pathname)
                    x = cStringIO.StringIO(os.readlink(pathname))
                else:
                    x = open(pathname, "rb")
            except IOError as e:
                logger.error("Could not open %s: %s", pathname, e)
                return

            # Attempt to send the data.
            try:
                compress = True if (args.compress and (filesize > args.mincompsize)) else False
                makeSig = True if crypt else False
                #sendMessage(message)
                batchMessage(message, batch=False, flush=True, response=False)
                (size, checksum, sig) = Util.sendData(conn.sender, x, encrypt, checksum=True, chunksize=args.chunksize, compress=compress, signature=makeSig, stats=stats)

                if crypt:
                    x.seek(0)
                    message = {
                        "message" : "SIG",
                        "checksum": checksum
                    }
                    #sendMessage(message)
                    batchMessage(message, batch=False, flush=True, response=False)
                    Util.sendData(conn, sig, lambda x:x, chunksize=args.chunksize, stats=stats)            # Don't bother to encrypt the signature
            except Exception as e:
                logger.error("Caught exception during sending of data: %s", e)
                #logger.exception(e)
                raise e
            finally:
                if x is not None:
                    x.close()
                if sig is not None:
                    sig.close()
            stats['new'] += 1
    else:
        logger.debug("Unknown inode {} -- Probably linked".format(inode))

def handleAckMeta(message):
    checkMessage(message, 'ACKMETA')
    content = message['content']
    done = message['done']
    
    for cks in content:
        logger.debug("Sending meta data chunk: %s", cks)
        data = metaCache.inverse[cks][0]

        (encrypt, iv) = makeEncryptor()
        stats['delta'] += 1
        message = {
            "message": "METADATA",
            "checksum": cks
        }
        if iv:
            message["iv"] = base64.b64encode(iv)

        sendMessage(message)
        compress = True if (args.compress and (len(data) > args.mincompsize)) else False
        (sent, ck, sig) = Util.sendData(conn.sender, cStringIO.StringIO(data), encrypt, chunksize=args.chunksize, compress=compress, stats=stats)

def handleAckDir(message):
    checkMessage(message, 'ACKDIR')

    content = message["content"]
    done    = message["done"]
    delta   = message["delta"]
    cksum   = message["cksum"]


    if verbosity > 2:
        logger.debug("Processing ACKDIR: Up-to-date: %3d New Content: %3d Delta: %3d ChkSum: %3d -- %s", len(done), len(content), len(delta), len(cksum), Util.shortPath(message['path'], 40))

    for i in [tuple(x) for x in done]:
        delInode(i)

    # If checksum content in NOT specified, send the data for each file
    if not args.ckscontent:
        for i in [tuple(x) for x in content]:
            if logger.isEnabledFor(logging.FILES):
                if i in inodeDB:
                    (x, name) = inodeDB[i]
                    if "size" in x:
                        size = x["size"]
                    else:
                        size = 0;
                    logger.log(logging.FILES, "File: [N]: %s %d", Util.shortPath(name), size)
            sendContent(i)
            delInode(i)

    for i in [tuple(x) for x in delta]:
        if logger.isEnabledFor(logging.FILES):
            if i in inodeDB:
                (x, name) = inodeDB[i]
                logger.log(logging.FILES, "File: [D]: %s", Util.shortPath(name))
        processDelta(i)
        delInode(i)

    # If checksum content is specified, concatenate the checksums and content requests, and handle checksums
    # for all of them.
    if args.ckscontent:
        cksum.extend(content)
    if len(cksum) > 0:
        processChecksums([tuple(x) for x in cksum])

def addMeta(meta):
    global metaCache
    global newmeta
    if meta in metaCache:
        return metaCache[meta]
    else:
        m = hashlib.md5()
        m.update(meta)
        digest = m.hexdigest()
        metaCache[meta] = digest
        newmeta.append(digest)
        return digest

def mkFileInfo(dir, name):
    file = None
    pathname = os.path.join(dir, name)
    s = os.lstat(pathname)
    mode = s.st_mode
    if S_ISREG(mode) or S_ISDIR(mode) or S_ISLNK(mode):
        if crypt:
            name = crypt.encryptFilename(name)
        finfo =  {
            'name':   name,
            'inode':  s.st_ino,
            'dir':    S_ISDIR(mode),
            'link':   S_ISLNK(mode),
            'nlinks': s.st_nlink,
            'size':   s.st_size,
            'mtime':  s.st_mtime,
            'ctime':  s.st_ctime,
            'atime':  s.st_atime,
            'mode':   s.st_mode,
            'uid':    s.st_uid,
            'gid':    s.st_gid,
            'dev':    s.st_dev
            }

        if args.xattr:
            attrs = xattr.xattr(pathname)
            items = attrs.items()
            if items:
                # Convert to a set of readable string tuples
                # We base64 encode the data chunk, as it's often binary
                # Ugly, but unfortunately necessary
                attr_string = json.dumps(dict(map(lambda x: (str(x[0]), base64.b64encode(x[1])), sorted(items))))
                cks = addMeta(attr_string)
                finfo['xattr'] = cks
        if args.acl:
            # TODO: Same thing for ACL's?  Technically they're stored as system xattrs, but....
            pass

        inodeDB[(s.st_ino, s.st_dev)] = (finfo, pathname)
    else:
        if verbosity:
            logger.info("Skipping special file: %s", pathname)
        finfo = None
    return finfo

def getDirContents(dir, dirstat, excludes=[]):
    """ Read a directory, load any new exclusions, delete the excluded files, and return a list
        of the files, a list of sub directories, and the new list of excluded patterns """

    #logger.debug("Processing directory : %s", dir)
    stats['dirs'] += 1;
    device = dirstat.st_dev

    # Process an exclude file which will be passed on down to the receivers
    newExcludes = loadExcludeFile(os.path.join(dir, excludeFile))
    newExcludes.extend(excludes)
    excludes = newExcludes

    # Add a list of local files to exclude.  These won't get passed to lower directories
    localExcludes = list(excludes)
    localExcludes.extend(loadExcludeFile(os.path.join(dir, localExcludeFile)))

    files = []
    subdirs = []

    try:
        for f in filelist(dir, localExcludes):
            try:
                file = mkFileInfo(dir, f)
                if file and (args.crossdev or device == file['dev']):
                    mode = file["mode"]
                    if S_ISLNK(mode):
                        stats['links'] += 1
                    elif S_ISREG(mode):
                        stats['files'] += 1
                        stats['backed'] += file["size"]

                    if S_ISDIR(mode):
                        sub = os.path.join(dir, f)
                        if sub in excludeDirs:
                            logger.debug("%s excluded.  Skipping", sub)
                            continue
                        else:
                            subdirs.append(sub)

                    files.append(file)
            except (IOError, OSError) as e:
                logger.error("Error processing %s: %s", os.path.join(dir, f), str(e))
            except Exception as e:
                ## Is this necessary?  Fold into above?
                logger.error("Error processing %s: %s", os.path.join(dir, f), str(e))
                #logger.exception(e)
                #traceback.print_exc()
    except (IOError, OSError) as e:
        logger.error("Error reading directory %s: %s" ,dir, str(e))

    return (files, subdirs, excludes)

def handleAckClone(message):
    checkMessage(message, 'ACKCLN')
    if verbosity > 2:
        logger.debug("Processing ACKCLN: Up-to-date: %d New Content: %d", len(message['done']), len(message['content']))

    logdirs = logger.isEnabledFor(logging.DIRS)

    # Process the directories that have changed
    for i in message["content"]:
        finfo = tuple(i)
        if finfo in cloneContents:
            (path, files) = cloneContents[finfo]
            if len(files) < args.batchdirs:
                if logdirs:
                    logger.log(logging.DIRS, "Dir: [r]: %s", Util.shortPath(path))
                (inode, device) = finfo
                if newmeta:
                    batchMessage(makeMetaMessage())
                batchMessage(makeDirMessage(path, inode, device, files))
            else:
                if logdirs:
                    logger.log(logging.DIRS, "Dir: [R]: %s", Util.shortPath(path))
                sendDirChunks(path, finfo, files)
            del cloneContents[finfo]

    # Purge out what hasn't changed
    for i in message["done"]:
        inode = tuple(i)
        if inode in cloneContents:
            (path, files) = cloneContents[inode]
            for f in files:
                key = (f['inode'], f['dev'])
                delInode(key)
            del cloneContents[inode]
        # And the directory.
        delInode(inode)

def makeCloneMessage():
    global cloneDirs
    message = {
        'message': 'CLN',
        'clones': cloneDirs
    }
    cloneDirs = []
    return message

def sendClones():
    message = makeCloneMessage()
    response = sendAndReceive(message)
    checkMessage(response, 'ACKCLN')
    handleAckClone(response)

def flushClones():
    if cloneDirs:
        if args.batchdirs:
            batchMessage(makeCloneMessage())
        else:
            sendClones()

def sendBatchDirs():
    global batchMsgs
    message = {
        'message' : 'BATCH',
        'batch': batchMsgs
    }
    logger.debug("BATCH Starting. %s commands", len(batchMsgs))

    batchMsgs = []

    response = sendAndReceive(message)
    checkMessage(response, 'ACKBTCH')
    # Process the response messages
    logger.debug("Got response.  %d responses", len(response['responses']))
    handleResponse(response)
    logger.debug("BATCH Ending.")

def flushBatchMsgs():
    if len(batchMsgs):
        sendBatchDirs()
        return True
    else:
        return False

def sendPurge(relative):
    """ Send a purge message.  Indicate if this time is relative (ie, days before now), or absolute. """
    message =  { 'message': 'PRG' }
    if purgePriority:
        message['priority'] = purgePriority
    if purgeTime:
        message.update( { 'time': purgeTime, 'relative': relative })

    response = batchMessage(message, flush=True, batch=False)

def sendDirChunks(path, inode, files):
    """ Chunk the directory into dirslice sized chunks, and send each sequentially """
    message = {
        'message': 'DIR',
        'path':  path,
        'inode': list(inode)
    }

    chunkNum = 0
    for x in range(0, len(files), args.dirslice):
        if verbosity > 3:
            logger.debug("---- Generating chunk %d ----", chunkNum)
        chunkNum += 1
        chunk = files[x : x + args.dirslice]
        message["files"] = chunk
        if verbosity > 3:
            logger.debug("---- Sending chunk ----")
        batchMessage(message, batch=False)

def makeDirMessage(path, inode, dev, files):
    message = {
        'files':  files,
        'inode':  [inode, dev],
        'path':   path,
        'message': 'DIR',
        }
    return message

def makeMetaMessage():
    global newmeta
    message = {
        'message': 'META',
        'metadata': newmeta
        }
    newmeta = []
    return message

def recurseTree(dir, top, depth=0, excludes=[]):
    """ Process a directory, send any contents along, and then dive down into subdirectories and repeat. """
    newdepth = 0
    if depth > 0:
        newdepth = depth - 1

    s = os.lstat(dir)
    if not S_ISDIR(s.st_mode):
        return

    try:
        if os.path.abspath(dir) in excludeDirs:
            logger.debug("%s excluded.  Skipping", dir)
            return

        if os.path.lexists(os.path.join(dir, skipFile)):
            logger.debug("Skip file found.  Skipping %s", dir)
            return

        #logger.info("Dir: %s", Util.shortPath(dir))

        (files, subdirs, subexcludes) = getDirContents(dir, s, excludes)

        # Check the max time on all the files.  If everything is before last timestamp, just clone
        cloneable = False
        #print "Checking cloneablity: {} Last {} ctime {} mtime {}".format(dir, conn.lastTimestamp, s.st_ctime, s.st_mtime)
        if (args.clones > 0) and (s.st_ctime < conn.lastTimestamp) and (s.st_mtime < conn.lastTimestamp):
            if len(files) > 0:
                maxTime = max(map(lambda x: max(x["ctime"], x["mtime"]), files))
                #print "Max file timestamp: {} Last Timestamp {}".format(maxTime, conn.lastTimestamp)
            else:
                maxTime = max(s.st_ctime, s.st_mtime)

            if maxTime < conn.lastTimestamp:
                cloneable = True

        if cloneable:
            if logger.isEnabledFor(logging.DIRS):
                logger.log(logging.DIRS, "Dir: [C]: %s", Util.shortPath(dir))

            filenames = sorted([x["name"] for x in files])
            m = hashlib.md5()
            for f in filenames:
                m.update(f)

            cloneDirs.append({'inode':  s.st_ino, 'dev': s.st_dev, 'numfiles': len(files), 'cksum': m.hexdigest()})
            cloneContents[(s.st_ino, s.st_dev)] = (os.path.relpath(dir, top), files)
        else:
            if newmeta:
                batchMessage(makeMetaMessage())
            if len(files) < args.batchdirs:
                batchMessage(makeDirMessage(os.path.relpath(dir, top), s.st_ino, s.st_dev, files))
            else:
                sendDirChunks(os.path.relpath(dir, top), (s.st_ino, s.st_dev), files)

        # Make sure we're not at maximum depth
        if depth != 1:
            files = None
            for subdir in sorted(subdirs):
                recurseTree(subdir, top, newdepth, subexcludes)

    except (OSError) as e:
        logger.error("Error handling directory: %s: %s", dir, str(e))
        #raise
        #traceback.print_exc()
    except (IOError) as e:
        logger.error("Error handling directory: %s: %s", dir, str(e))
        raise
    except Exception as e:
        # TODO: Clean this up
        logger.exception(e)
        raise

def setBackupName(args):
    """ Calculate the name of the backup set """
    global purgeTime, purgePriority, starttime
    name = args.name
    priority = args.priority
    keepdays = None
    auto = True

    # If auto is set, pick based on the day of the month, week, or just a daily
    if args.hourly:
        name = 'Hourly-{}'.format(starttime.strftime("%Y-%m-%d:%H:%M"))
        priority = 10
        keepdays = 1
    elif args.daily:
        name = 'Daily-{}'.format(starttime.strftime("%Y-%m-%d"))
        priority = 20
        keepdays = 30
    elif args.weekly:
        name = 'Weekly-{}'.format(starttime.strftime("%Y-%U"))
        priority = 30
        keepdays = 180
    elif args.monthly:
        name = 'Monthly-{}'.format(starttime.strftime("%Y-%m"))
        priority = 40

    # If a name has been specified, we're not an automatic set.
    if name:
        auto = False
    else:
        # Else, no name specified, we're auto.  Create a default name.
        name = time.strftime("Backup_%Y-%m-%d_%H:%M:%S")

    if args.purge:
        purgePriority = priority
        if args.purgeprior:
            purgePriority = args.purgeprior
        if keepdays:
            purgeTime = keepdays * 3600 * 24        # seconds in days
        if args.purgedays:
            purgeTime = args.purgedays * 3600 * 24
        if args.purgehours:
            purgeTime = args.purgehours * 3600
        if args.purgetime:
            cal = parsedatetime.Calendar()
            (then, success) = cal.parse(args.purgetime)
            if success:
                purgeTime = time.mktime(then)
            else:
                #logger.error("Could not parse --keep-time argument: %s", args.purgetime)
                raise Exception("Could not parse --keep-time argument: {} ".format(args.purgetime))

    return (name, priority, auto)

def loadExcludeFile(name):
    """ Load a list of patterns to exclude from a file. """
    try:
        with open(name) as f:
            excludes = [x.rstrip('\n') for x in f.readlines()]
        return excludes
    except IOError as e:
        #traceback.print_exc()
        return []

# Load all the excludes we might want
def loadExcludes(args):
    global excludeFile, localExcludeFile, skipFile
    if not args.ignoreglobalexcludes:
        globalExcludes.extend(loadExcludeFile(globalExcludeFile))
    if args.cvs:
        globalExcludes.extend(cvsExcludes)
    if args.excludes:
        globalExcludes.extend(args.excludes)
    if args.excludefiles:
        for f in args.excludefiles:
            globalExcludes.extend(loadExcludeFile(f))
    excludeFile         = args.excludefilename
    localExcludeFile    = args.localexcludefilename
    skipFile            = args.skipfilename

def loadExcludedDirs(args):
    global excludeDirs
    if args.excludedirs is not None:
        excludeDirs.extend([os.path.abspath(i) for i in args.excludedirs])

def sendMessage(message):
    if verbosity > 4:
        logger.debug("Send: %s", str(message))
    conn.send(message)

def receiveMessage():
    response = conn.receive()
    if verbosity > 4:
        logger.debug("Receive: %s", str(response))
    return response

def sendAndReceive(message):
    sendMessage(message)
    return receiveMessage()

def handleResponse(response):
    msgtype = response['message']
    if msgtype == 'ACKDIR':
        handleAckDir(response)
    elif msgtype == 'ACKCLN':
        handleAckClone(response)
    elif msgtype == 'ACKPRG':
        pass
    elif msgtype == 'ACKSUM':
        handleAckSum(response)
    elif msgtype == 'ACKMETA':
        handleAckMeta(response)
    elif msgtype == 'ACKBTCH':
        for ack in response['responses']:
            handleResponse(ack)
    else:
<<<<<<< HEAD
        logger.critical("Unexpected message type: %s", msgtype)
=======
        logger.error("Unexpected response: %s", msgtype)
>>>>>>> b5ca39d7

nextMsgId = 0

def batchMessage(message, batch=True, flush=False, response=True, extra=None):
    global nextMsgId
    # Set a message ID.
    message['msgid'] = nextMsgId
    nextMsgId += 1

    batch = batch and (args.batchsize > 0) 

    if batch:
        batchMsgs.append(message)
    if flush or not batch or len(batchMsgs) > args.batchsize:
        flushClones()
        flushBatchMsgs()
    if not batch:
        sendMessage(message)
        if response:
            respmessage = receiveMessage()
            handleResponse(respmessage)

def sendDirEntry(parent, device, files):
    # send a fake root directory
    message = {
        'message': 'DIR',
        'files': files,
        'path':  None,
        'inode': [parent, device],
        'files': files
        }

    #for x in map(os.path.realpath, args.directories):
        #(dir, name) = os.path.split(x)
        #file = mkFileInfo(dir, name)
        #if file and file["dir"] == 1:
            #files.append(file)
    #
    # and send it.
    batchMessage(message)

def splitDirs(x):
    root, rest = os.path.split(x)
    if root and rest:
        ret = splitDirs(root)
        ret.append(rest)
    elif root:
        if root is '/':
            ret = [root]
        else:
            ret = splitDirs(root)
    else:
        ret = [rest]
    return ret

sentDirs = {}

def makePrefix(root, path):
    """ Create common path directories.  Will be empty, except for path elements to the repested directories. """
    rPath     = os.path.relpath(path, root)
    pathDirs  = splitDirs(rPath)
    parent    = 0
    parentDev = 0
    current   = root
    for d in pathDirs:
        dirPath = os.path.join(current, d)
        st = os.lstat(dirPath)
        f = mkFileInfo(current, d)
        if dirPath not in sentDirs:
            sendDirEntry(parent, parentDev, [f])
            sentDirs[dirPath] = parent
        parent    = st.st_ino
        parentDev = st.st_dev
        current   = dirPath

def runServer(args, tempfile):
    server_cmd = shlex.split(args.serverprog) + ['--single', '--local', tempfile]
    #if args.serverargs:
        #server_cmd = server_cmd + args.serverargs
    logger.debug("Invoking server: " + str(server_cmd))
    subp = subprocess.Popen(server_cmd)
    for i in range(0, 20):
        if os.path.exists(tempfile):
            return subp
        if subp.poll():
            raise Exception("Subprocess died: %d" % (subp.returncode))
        time.sleep(0.5)

    logger.error("Unable to locate socket %s from process %d.  Killing subprocess", tempfile, subp.pid)
    subp.term()
    return None

def processCommandLine():
    local_config = Defaults.getDefault('TARDIS_LOCAL_CONFIG')
    if not os.path.exists(local_config):
        local_config = Defaults.getDefault('TARDIS_DAEMON_CONFIG')

    """ Do the command line thing.  Register arguments.  Parse it. """
    #parser = argparse.ArgumentParser(description='Tardis Backup Client', fromfile_prefix_chars='@')
    # Use the custom arg parser, which handles argument files more cleanly
    parser = CustomArgumentParser(description='Tardis Backup Client', fromfile_prefix_chars='@', formatter_class=Util.HelpFormatter,
                                  epilog='Options can be specified in files, with the filename specified by an @sign: e.g. "%(prog)s @args.txt" will read arguments from args.txt')

    parser.add_argument('--server', '-s',   dest='server', default=Defaults.getDefault('TARDIS_SERVER'),        help='Set the destination server. Default: %(default)s')
    parser.add_argument('--port', '-p',     dest='port', type=int, default=Defaults.getDefault('TARDIS_PORT'),  help='Set the destination server port. Default: %(default)s')
    parser.add_argument('--log', '-l',      dest='logfile', default=None,                           help='Send logging output to specified file.  Default: stderr')

    parser.add_argument('--client',         dest='client', default=Defaults.getDefault('TARDIS_CLIENT'),    help='Set the client name.  Default: %(default)s')
    parser.add_argument('--force',          dest='force', action=Util.StoreBoolean, default=False,      help='Force the backup to take place, even if others are currently running')

    passgroup = parser.add_argument_group("Password/Encryption specification options")
    pwgroup = passgroup.add_mutually_exclusive_group()
    pwgroup.add_argument('--password',      dest='password', default=None, nargs='?', const=True,   help='Encrypt files with this password')
    pwgroup.add_argument('--password-file', dest='passwordfile', default=None,                      help='Read password from file')
    pwgroup.add_argument('--password-url',  dest='passwordurl', default=None,                       help='Retrieve password from the specified URL')
    pwgroup.add_argument('--password-prog', dest='passwordprog', default=None,                      help='Use the specified command to generate the password on stdout')
    passgroup.add_argument('--crypt',          dest='crypt',action=Util.StoreBoolean, default=True,        help='Encrypt data.  Only valid if password is set')

    parser.add_argument('--compress-data',  dest='compress', default=False, action=Util.StoreBoolean,   help='Compress files')
    parser.add_argument('--compress-min',   dest='mincompsize', type=int,default=4096,                  help='Minimum size to compress')
    parser.add_argument('--xattr',          dest='xattr', default=True, action=Util.StoreBoolean,       help='Backup file extended attributes')
    parser.add_argument('--acl',            dest='acl', default=True, action=Util.StoreBoolean,         help='Backup file access control lists')

    """
    parser.add_argument('--compress-ignore-types',  dest='ignoretypes', default=None,                   help='File containing a list of types to ignore')
    parser.add_argument('--comprress-threshold',    dest='compthresh', type=float, default=0.9,         help='Maximum compression ratio to allow')
    """

    locgrp = parser.add_argument_group("Arguments for running server locally under tardis")
    locgrp.add_argument('--local',              dest='local', action=Util.StoreBoolean, default=False,          help='Run server as a local client')
    locgrp.add_argument('--local-server-cmd',   dest='serverprog', default='tardisd --config ' + local_config,  help='Local server program to run')
    #locgrp.add_argument('--local-server-arg', '-Y',     dest='serverargs', action='append', default=None,       help='Arguments to add to the server')

    # Create a group of mutually exclusive options for naming the backup set
    namegroup = parser.add_argument_group("Backup naming options.  If nothing is explicitly set, the name will be chosen automatically")
    namegroup = namegroup.add_mutually_exclusive_group()
    namegroup.add_argument('--name',   '-n',    dest='name', default=None,                  help='Set the backup name.')
    namegroup.add_argument('--hourly', '-H',    dest='hourly', action='store_true',         help='Run an hourly backup')
    namegroup.add_argument('--daily',  '-D',    dest='daily', action='store_true',          help='Run a daily backup')
    namegroup.add_argument('--weekly', '-W',    dest='weekly', action='store_true',         help='Run a weekly backup')
    namegroup.add_argument('--monthly','-M',    dest='monthly', action='store_true',        help='Run a monthly backup')

    parser.add_argument('--priority',           dest='priority', type=int, default=None,    help='Set the priority of this backup')
    parser.add_argument('--maxdepth', '-d',     dest='maxdepth', type=int, default=0,       help='Maximum depth to search')
    parser.add_argument('--crossdevice',        dest='crossdev', action=Util.StoreBoolean,  help='Cross devices')

    parser.add_argument('--basepath',           dest='basepath', default='none', choices=['none', 'common', 'full'],    help="Select style of root path handling Default: %(default)s")

    excgrp = parser.add_argument_group('Exclusion options', 'Options for handling exclusions')
    excgrp.add_argument('--cvs-ignore',         dest='cvs', action=Util.StoreBoolean,       help='Ignore files like CVS')
    excgrp.add_argument('--exclude', '-x',      dest='excludes', action='append',           help='Patterns to exclude globally (may be repeated)')
    excgrp.add_argument('--exclude-file', '-X', dest='excludefiles', action='append',       help='Load patterns from exclude file (may be repeated)')
    excgrp.add_argument('--exclude-file-name',  dest='excludefilename', default=excludeFile,help='Load recursive exclude files from this.  Default: %(default)s')
    excgrp.add_argument('--exclude-dir',        dest='excludedirs', action='append',        help='Exclude certain directories by path')
    excgrp.add_argument('--local-exclude-file-name',  dest='localexcludefilename', default=localExcludeFile,            help='Load local exclude files from this.  Default: %(default)s')
    excgrp.add_argument('--skip-file-name',     dest='skipfilename', default=skipFile,      help='File to indicate to skip a directory.  Default: %(default)s')
    excgrp.add_argument('--ignore-global-excludes',   dest='ignoreglobalexcludes', action='store_true', default=False,  help='Ignore the global exclude file')

    comgrp = parser.add_argument_group('Communications options', 'Options for specifying details about the communications protocol.  Mostly for debugging')
    comgrp.add_argument('--compress-msgs',      dest='compressmsgs', default=False, action=Util.StoreBoolean,   help='Compress messages.  Default: %(default)s')
    comgrp.add_argument('--cks-content',        dest='ckscontent', default=False, action=Util.StoreBoolean, help='Checksum files before sending.  Can reduce run time if lots of duplicates are expected.  Default: %(default)s')
    comgrp.add_argument('--clones', '-L',       dest='clones', type=int, default=100,           help='Maximum number of clones per chunk.  0 to disable cloning.  Default: %(default)s')
    comgrp.add_argument('--batchdir', '-B',     dest='batchdirs', type=int, default=16,         help='Maximum size of small dirs to send.  0 to disable batching.  Default: %(default)s')
    comgrp.add_argument('--batchsize',          dest='batchsize', type=int, default=100,        help='Maximum number of small dirs to batch together.  Default: %(default)s')
    comgrp.add_argument('--chunksize',          dest='chunksize', type=int, default=256*1024,   help='Chunk size for sending data.  Default: %(default)s')
    comgrp.add_argument('--dirslice',           dest='dirslice', type=int, default=1000,        help='Maximum number of directory entries per message.  Default: %(default)s')
    comgrp.add_argument('--protocol',           dest='protocol', default="bson", choices=["json", "bson"],      help='Protocol for data transfer.  Default: %(default)s')

    parser.add_argument('--deltathreshold',     dest='deltathreshold', default=66, type=int,    help='If delta file is greater than this percentage of the original, a full version is sent.  Default: %(default)s')

    purgegroup = parser.add_argument_group("Options for purging old backup sets:")
    purgegroup.add_argument('--purge',              dest='purge', action=Util.StoreBoolean, default=False,  help='Purge old backup sets when backup complete')
    purgegroup.add_argument('--purge-priority',     dest='purgeprior', type=int, default=None,              help='Delete below this priority (Default: Backup priority)')
    prggroup = purgegroup.add_mutually_exclusive_group()
    prggroup.add_argument('--keep-days',        dest='purgedays', type=int, default=None,           help='Number of days to keep')
    prggroup.add_argument('--keep-hours',       dest='purgehours', type=int, default=None,          help='Number of hours to keep')
    prggroup.add_argument('--keep-time',        dest='purgetime', default=None,                     help='Purge before this time.  Format: YYYY/MM/DD:hh:mm')

    parser.add_argument('--version',            action='version', version='%(prog)s ' + Tardis.__version__,    help='Show the version')
    parser.add_argument('--stats',              action='store_true', dest='stats',                  help='Print stats about the transfer')
    parser.add_argument('--verbose', '-v',      dest='verbose', action='count',                     help='Increase the verbosity')

    parser.add_argument('directories',          nargs='*', default='.', help="List of directories to sync")

    return parser.parse_args()

def setupLogging(logfile, verbosity):
    global logger

    # Define a couple custom logging levels
    logging.STATS = logging.INFO + 1
    logging.DIRS  = logging.INFO - 1
    logging.FILES = logging.INFO - 2
    logging.addLevelName(logging.STATS, "STAT")
    logging.addLevelName(logging.FILES, "FILE")
    logging.addLevelName(logging.DIRS,  "DIR")

    levels = [logging.STATS, logging.DIRS, logging.FILES, logging.DEBUG] #, logging.TRACE]

    formatter = MessageOnlyFormatter(levels=[logging.INFO, logging.FILES, logging.DIRS, logging.STATS])

    if logfile:
        handler = logging.handlers.WatchedFileHandler(logfile)
    else:
        handler = logging.StreamHandler(sys.stderr)

    handler.setFormatter(formatter)
    logging.root.addHandler(handler)
    logger = logging.getLogger('')

    # Pick a level.  Lowest specified level if verbosity is too large.
    loglevel = levels[verbosity] if verbosity < len(levels) else levels[-1]
    logger.setLevel(loglevel)

    return logger

def main():
    global starttime, args, config, conn, verbosity, crypt
    # Read the command line arguments.
    args = processCommandLine()

    # Memory debugging.
    # Enable only if you really need it.
    #from dowser import launch_memory_usage_server
    #launch_memory_usage_server()

    # Set up logging
    verbosity=args.verbose if args.verbose else 0
    setupLogging(args.logfile, verbosity)

    starttime = datetime.datetime.now()
    subserver = None

    try:
        # Figure out the name and the priority of this backupset
        (name, priority, auto) = setBackupName(args)

        # Load the excludes
        loadExcludes(args)

        # Load any excluded directories
        loadExcludedDirs(args)

        # Error check the purge parameter.  Disable it if need be
        #if args.purge and not (purgeTime is not None or auto):
        #   logger.error("Must specify purge days with this option set")
        #   args.purge=False

        if args.basepath == 'common':
            rootdir = os.path.commonprefix(map(os.path.realpath, args.directories))
        elif args.basepath == 'full':
            rootdir = '/'
        else:
            rootdir = None

        # Load any password info
        password = Util.getPassword(args.password, args.passwordfile, args.passwordurl, args.passwordprog)
        args.password = None

        token = None
        if password:
            crypt = TardisCrypto.TardisCrypto(password)
            token = crypt.createToken()
        password = None

    except Exception as e:
        logger.critical("Unable to initialize: %s", (str(e)))
        #logger.exception(e)
        sys.exit(1)

    # Open the connection
    if args.local:
        tempsocket = os.path.join(tempfile.gettempdir(), "tardis_local_" + str(os.getpid()))
        args.port = tempsocket
        args.server = None
        subserver = runServer(args, tempsocket)
        if subserver is None:
            logger.critical("Unable to create server")
            sys.exit(1)

    try:
        if args.protocol == 'json':
            conn = JsonConnection(args.server, args.port, name, priority, args.client, autoname=auto, token=token, force=args.force)
            setEncoder("base64")
        elif args.protocol == 'bson':
            conn = BsonConnection(args.server, args.port, name, priority, args.client, autoname=auto, token=token, compress=args.compressmsgs, force=args.force)
            setEncoder("bin")
    except Exception as e:
        logger.critical("Unable to start session with %s:%s: %s", args.server, args.port, str(e))
        #logger.exception(e)
        sys.exit(1)

    if verbosity or args.stats:
        logger.log(logging.STATS, "Name: {} Server: {}:{} Session: {}".format(conn.getBackupName(), args.server, args.port, conn.getSessionId()))

    if not args.crypt:
        crypt = None

    # Now, do the actual work here.
    try:
        # First, send any fake directories
        for x in map(os.path.realpath, args.directories):
            if rootdir:
                makePrefix(rootdir, x)
            else:
                (d, name) = os.path.split(x)
                f = mkFileInfo(d, name)
                sendDirEntry(0, 0, [f])

        # Now, process all the actual directories
        for x in map(os.path.realpath, args.directories):
            if rootdir:
                root = rootdir
            else:
                (d, name) = os.path.split(x)
                root = d
            recurseTree(x, root, depth=args.maxdepth, excludes=globalExcludes)

        # If any clone or batch requests still lying around, send them
        flushClones()
<<<<<<< HEAD
        while True:
            # Loop over flushing any batches, in casey they're rebuilt along the way.
            ret = flushBatchDirs()
            if not ret:
                break
=======
        while flushBatchMsgs():
            pass
>>>>>>> b5ca39d7

        # Sanity check.
        if len(cloneContents) != 0:
            logger.warning("Warning: Some cloned directories not processed: %d", len(cloneContents))
        # This next one is usually non-zero, for some reason.  Enable to debug.
        #if len(inodeDB) != 0:
            #logger.warning("Warning: Some InodeDB none zero: %d", len(inodeDB))
            #for key in inodeDB.keys():
                #(info, path) = inodeDB[key]
                #print "{}:: {}".format(key, path)

        if args.purge:
            if args.purgetime:
                sendPurge(False)
            else:
                sendPurge(True)
        conn.close()
    except KeyboardInterrupt:
        logger.warning("Backup Interupted")
    except Exception as e:
        logger.error("Caught exception: %s, %s", e.__class__.__name__, e)
        logger.exception(e)

    if args.local:
        logger.info("Waiting for server to complete")
        subserver.wait()        # Should I do communicate?

    endtime = datetime.datetime.now()

    if args.stats:
        logger.log(logging.STATS, "Runtime: {}".format((endtime - starttime)))
        logger.log(logging.STATS, "Backed Up:   Dirs: {:,}  Files: {:,}  Links: {:,}  Total Size: {:}".format(stats['dirs'], stats['files'], stats['links'], Util.fmtSize(stats['backed'])))
        logger.log(logging.STATS, "Files Sent:  Full: {:,}  Deltas: {:,}".format(stats['new'], stats['delta']))
        if conn is not None:
            connstats = conn.getStats()
            logger.log(logging.STATS, "Messages:    Sent: {:,} ({:}) Received: {:,} ({:})".format(connstats['messagesSent'], Util.fmtSize(connstats['bytesSent']), connstats['messagesRecvd'], Util.fmtSize(connstats['bytesRecvd'])))
        logger.log(logging.STATS, "Data Sent:   {:}".format(Util.fmtSize(stats['dataSent'])))

    if args.local:
        os.unlink(tempsocket)

if __name__ == '__main__':
    sys.exit(main())<|MERGE_RESOLUTION|>--- conflicted
+++ resolved
@@ -892,11 +892,7 @@
         for ack in response['responses']:
             handleResponse(ack)
     else:
-<<<<<<< HEAD
-        logger.critical("Unexpected message type: %s", msgtype)
-=======
         logger.error("Unexpected response: %s", msgtype)
->>>>>>> b5ca39d7
 
 nextMsgId = 0
 
@@ -1217,16 +1213,8 @@
 
         # If any clone or batch requests still lying around, send them
         flushClones()
-<<<<<<< HEAD
-        while True:
-            # Loop over flushing any batches, in casey they're rebuilt along the way.
-            ret = flushBatchDirs()
-            if not ret:
-                break
-=======
         while flushBatchMsgs():
             pass
->>>>>>> b5ca39d7
 
         # Sanity check.
         if len(cloneContents) != 0:

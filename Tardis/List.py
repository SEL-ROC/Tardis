# vim: set et sw=4 sts=4 fileencoding=utf-8:
#
# Tardis: A Backup System
# Copyright 2013-2016, Eric Koldinger, All Rights Reserved.
# kolding@washington.edu
#
# Redistribution and use in source and binary forms, with or without
# modification, are permitted provided that the following conditions are met:
#
#     * Redistributions of source code must retain the above copyright
#       notice, this list of conditions and the following disclaimer.
#     * Redistributions in binary form must reproduce the above copyright
#       notice, this list of conditions and the following disclaimer in the
#       documentation and/or other materials provided with the distribution.
#     * Neither the name of the copyright holder nor the
#       names of its contributors may be used to endorse or promote products
#       derived from this software without specific prior written permission.
#
# THIS SOFTWARE IS PROVIDED BY THE COPYRIGHT HOLDERS AND CONTRIBUTORS "AS IS"
# AND ANY EXPRESS OR IMPLIED WARRANTIES, INCLUDING, BUT NOT LIMITED TO, THE
# IMPLIED WARRANTIES OF MERCHANTABILITY AND FITNESS FOR A PARTICULAR PURPOSE
# ARE DISCLAIMED. IN NO EVENT SHALL THE COPYRIGHT HOLDER OR CONTRIBUTORS BE
# LIABLE FOR ANY DIRECT, INDIRECT, INCIDENTAL, SPECIAL, EXEMPLARY, OR
# CONSEQUENTIAL DAMAGES (INCLUDING, BUT NOT LIMITED TO, PROCUREMENT OF
# SUBSTITUTE GOODS OR SERVICES; LOSS OF USE, DATA, OR PROFITS; OR BUSINESS
# INTERRUPTION) HOWEVER CAUSED AND ON ANY THEORY OF LIABILITY, WHETHER IN
# CONTRACT, STRICT LIABILITY, OR TORT (INCLUDING NEGLIGENCE OR OTHERWISE)
# ARISING IN ANY WAY OUT OF THE USE OF THIS SOFTWARE, EVEN IF ADVISED OF THE
# POSSIBILITY OF SUCH DAMAGE.

import sys
import logging
import os
import os.path
import stat
import argparse
import fnmatch
import parsedatetime

import termcolor

import Tardis
import Tardis.Util as Util
import Tardis.Defaults as Defaults
import Tardis.Config as Config

columns = None
columnfmt = None
args = None
curcolor = None
logger = None
backupSets = []

line = ''

colors = {
    'gone'      :  'red',
    'changed'   :  'cyan',
    'moved'     :  'blue',
    'full'      :  'cyan,,bold',
    'header'    :  'green',
    'name'      :  None,
    'error'     :  'red,,bold',
    'default'   :  None
}

fsEncoding = sys.getfilesystemencoding()

def setColors(s):
    groups = s.split(':')
    groups = map(str.strip, groups)
    for g in groups:
        x = g.split('=')
        name = x[0]
        c = map(str.strip, x[1].split(','))
        #c = map(lambda x: None if x.lower() == 'none' else x, c)
        c = [None if x.lower() == 'none' else x for x in c]
        if len(c) == 1:
            colors[name] = c[0]
        else:
            c = [None if i == '' else i for i in c]
            colors[name] = tuple(c)

def doprint(string='', color=None, eol=False):
    """
    Add some characters to a line to be printed.  If eol is True, print the line and restart.
    Color can either be a color (red, blue, green, etc), or a tuple.
    If it's a tuple, the first element is the color, the second is a background color ('on_white', 'on_blue', etc),
    and any remaining values are attributes ('blink', 'underline') etc.
    See the termcolor package for lists of colors
    """
    global line
    if args.colors and color:
        if isinstance(color, str):
            line += termcolor.colored(string, color)
        else:
            line += termcolor.colored(string, color[0], color[1], attrs=list(color[2:]))
    else:
        line += string

    #print "Line so far: ", line
    if eol:
        print line.rstrip()     # clear out any trailing spaces
        line=''

def flushLine():
    """
    Flush the line out, if there is one being built.
    """
    global line
    if line:
        print line.encode(fsEncoding, 'replace').rstrip()     # clear out any trailing spaces
        line=''

def makeFakeRootInfo():
    fInfos = {}
    fSet = backupSets[0]
    lSet = backupSets[-1]
    for bset in backupSets:
        fInfos[bset['backupset']] = {
            "name"          : '',
            "inode"         : 0,
            "device"        : 0,
            "dir"           : 1,
            "link"          : 0,
            "parent"        : 0,
            "parentdev"     : 0,
            "size"          : 0,
            "mtime"         : 0,
            "ctime"         : 0,
            "atime"         : 0,
            "mode"          : 0755,
            "uid"           : 0,
            "gid"           : 0,
            "nlinks"        : 1,
            "firstset"      : fSet['backupset'],
            "lastset"       : lSet['backupset'],
            "checksum"      : None,
            "chainlength"   : 0,
            "xattrs"        : None,
            "acl"           : None
        }
    return fInfos

def collectFileInfo(filename, tardis, crypt):
    """
    Collect information about a file in all the backupsets
    Note that we sometimes need to reduce the pathlength.  It's done here, on a directory
    by directory basis.
    """
    lookup = crypt.encryptPath(filename) if crypt else filename

    fInfos = {}
    lInfo = {}
    if filename == '/':
        fInfos = makeFakeRootInfo()
    elif args.reduce:
        for bset in backupSets:
            temp = lookup
            temp = Util.reducePath(tardis, bset['backupset'], temp, args.reduce)     # No crypt, as we've already run that to get to lookup

            if lInfo and lInfo['firstset'] <= bset['backupset'] <= lInfo['lastset']:
                fInfos[bset['backupset']] = lInfo
            else:
                lInfo = tardis.getFileInfoByPath(temp, bset['backupset'])
                fInfos[bset['backupset']] = lInfo
    else:
        fSet = backupSets[0]['backupset']
        lSet = backupSets[-1]['backupset']
        for (bset, info) in tardis.getFileInfoByPathForRange(lookup, fSet, lSet):
            fInfos[bset] = info

    return fInfos

def collectDirContents(tardis, dirlist, crypt):
    """
    Build a hash of hashes.  Outer hash is indexed by backupset, inner by filename
    Note: This is very inefficient.  You basically query for the same information over and over.
    Because of this, we use collectDirContents2 instead.  This function is left here for documentation
    purposes primarily.
    """
    contents = {}
    names = set()
    for (bset, finfo) in dirlist:
        x = tardis.readDirectory((finfo['inode'], finfo['device']), bset['backupset'])
        dirInfo = {}
        for y in x:
            name = crypt.decryptFilename(y['name']) if crypt else y['name']
            name = name.decode(fsEncoding)
            dirInfo[name] = y
            names.add(name)
        contents[bset['backupset']] = dirInfo
    return contents, names

def collectDirContents2(tardis, dirList, crypt):
    """
    Do the same thing as collectDirContents, just a lot faster, relying on the structure of the DB.
    Create a set of directory "ranges", a range being a set of entries in the dirlist that a: all have
    the same inode, and b: span a contiguous range of backupsets in the backupsets list (ie, if there are 3
    backupsets in the range in backupsets, there also must be the same three entries in the dirlist).  Then
    query any directory entries that exist in here, and span each one over the approriate portions of the
    range.  Repeat for each range.
    """

    contents = {}
    for (x, y) in dirList:
        contents[x['backupset']] = {}
    names = set()
    ranges = []
    dirRange = []
    prev = {}
    dirHash = dict([(x['backupset'], y) for (x,y) in dirList])
    # Detect the ranges
    for bset in backupSets:
        d = dirHash.setdefault(bset['backupset'])
        # If we don't have an entry here, the range ends.
        # OR if the inode is different from the previous
        if prev and ((not d) or (prev['inode'] != d['inode']) or (prev['device'] != d['device'])):
            if len(dirRange):
                ranges.append(dirRange)
                dirRange = []
        if d:
            dirRange.append(bset)
        prev = d
    if len(dirRange):
        ranges.append(dirRange)

    # Now, for each range, populate
    for r in ranges:
        first = r[0]['backupset']
        last  = r[-1]['backupset']
        dinfo = dirHash[first]
        #print "Reading for (%d, %d) : %d => %d" %(dinfo['inode'], dinfo['device'], first, last)
        x = tardis.readDirectoryForRange((dinfo['inode'], dinfo['device']), first, last)
        for y in x:
            name = crypt.decryptFilename(y['name']) if crypt else y['name']
            names.add(name)
            for bset in r:
                if y['firstset'] <= bset['backupset'] <= y['lastset']:
                    contents[bset['backupset']][name] = y

    # and return what we've discovered
    return (contents, names)


def getFileNames(contents):
    """
    Extract a list of file names from file contents.  Names will contain a single entry
    for each name encountered.
    """
    names = set()
    for bset in backupSets:
        if bset['backupset'] in contents:
            lnames = set(contents[bset['backupset']].keys())
            names = names.union(lnames)
    return names

def getInfoByName(contents, name):
    """
    Extract a list of fInfos corresponding to each backupset, based on the name list.
    """
    fInfo = {}
    for bset in backupSets:
        if bset['backupset'] in contents:
            d = contents[bset['backupset']]
            f = d.setdefault(name, None)
            fInfo[bset['backupset']] = f
        else:
            fInfo[bset['backupset']] = None

    return fInfo


column = 0

"""
The actual work of printing the data.
"""
def printit(info, name, color, gone):
    global column
    annotation = ''
    if args.annotate and info is not None:
        if info['dir']:
            annotation = '/'
        elif info['link']:
            annotation = '@'
        elif info['mode'] & (stat.S_IXUSR | stat.S_IXGRP | stat.S_IXOTH):
            annotation = '*'
    name = name + annotation
    if gone:
        name = '(' + name + ')'

    if column == 0:
        doprint('  ')

    if args.cksums:
        if info and info['checksum']:
            cksum = info['checksum']
        else:
            cksum = ''
    if args.chnlen:
        if info and info['chainlength'] is not None:
            chnlen = "%-3d" % int(info['chainlength'])
        else:
            chnlen = ''
    if args.inode:
        if info and info['inode'] is not None:
            inode = "%8d" % int(info['inode'])
        else:
            inode = ''
    if args.size:
        if info and info['size'] is not None:
            if args.human:
                fsize = "%8s" % Util.fmtSize(info['size'], formats=['','KB','MB','GB', 'TB', 'PB'])
            else:
                fsize = "%8d" % int(info['size'])
        else:
            fsize = ''

    if args.long:
        if gone:
            doprint('  %s' % (name), color, eol=True)
        else:
            mode = Util.filemode(info['mode'])
            group = Util.getGroupName(info['gid'])
            owner = Util.getUserId(info['uid'])
            mtime = Util.formatTime(info['mtime'])
            if info['size'] is not None:
                if args.human:
                    size = Util.fmtSize(info['size'], formats=['','KB','MB','GB', 'TB', 'PB'])
                else:
                    size = "%8d" % info['size']
            else:
                size = ''
            doprint('  %9s %-8s %-8s %8s %12s ' % (mode, owner, group, size, mtime), color=colors['name'])
            if args.size:
                doprint(' %8s ' % (fsize))
            if args.inode:
                doprint(' %8s ' % (inode))
            if args.cksums:
                doprint(' %32s ' % (cksum))
            if args.chnlen:
                doprint(' %-3s ' % (chnlen))
            doprint('%s' % (name), color, eol=True)
    elif args.cksums or args.chnlen or args.inode or args.size:
        doprint(columnfmt % name, color)
        if args.size:
            doprint(' ' + fsize, color=colors['name'])
        if args.inode:
            doprint(' ' + inode, color=colors['name'])
        if args.cksums:
            doprint(' ' + cksum, color=colors['name'])
        if args.chnlen:
            doprint(' ' + chnlen, color=colors['name'])
        doprint('', eol=True)
    else:
        column += 1
        if column == columns:
            eol = True
            column = 0
        else:
            eol = False
        doprint(columnfmt % name, color, eol=eol)

def printVersions(fInfos):
    """
    Print info about each version of the file that exists
    Doesn't actually do the printing, but calls printit to do it.
    """
    global column
    prevInfo = None        # Previous version's info
    lSet     = None
    column = 0

    for bset in backupSets:
        info = fInfos[bset['backupset']]
        color = None
        new = False
        gone = False

        # If there was no previous version, or the checksum has changed, we're new
        if (info is None) and (prevInfo is None):
            # file didn't exist here or previously.  Just skip
            continue

        if (info is None) and prevInfo is not None:
            # file disappeared.
            color = colors['gone']
            gone = True
        elif info['checksum'] is None:
            # Check for the error case where a file isn't connected to a checksum.  Not good.
            color = colors['error']
            new = True
        elif (prevInfo is None) or (info['checksum'] != prevInfo['checksum']) or \
             ((args.checktimes or args.checkmeta) and (info['mtime'] != prevInfo['mtime'] or info['ctime'] != prevInfo['ctime'])) or \
             (args.checkmeta and (info['uid'] != prevInfo['uid'] or info['gid'] != prevInfo['gid'])):
            if info['chainlength'] == 0 and not info['dir']:
                color = colors['full']
            else:
                color = colors['changed']
            new = True
        elif info['inode'] != prevInfo['inode']:
            color = colors['moved']
            new = True
        else:
            pass

        prevInfo = info
        if new:
            lSet = bset

        # Skip out if we're not printing something here
        # Bascially we stay if we're print everything or it's a new file
        # OR if we're printing deletions and we disappered
        if args.versions == 'last' or args.versions == 'none' or (args.versions == 'change' and not (new or gone)) or (gone and not args.deletions):
            continue

        printit(info, bset['name'], color, gone)

    if args.versions == 'last':
        printit(fInfos[lSet['backupset']], lSet['name'], colors['changed'], False)

    flushLine()

def processFile(filename, fInfos, tardis, crypt, printContents=True, recurse=0, first=True, fmt='%s:', eol=True):
    """
    Collect information about a file, across all the backup sets
    Print a header for the file.
    """

    # Count the number of non-null entries
    numFound = len([i for i in fInfos if fInfos[i] is not None])

    # Print the header
    if args.headers or (numFound == 0) or args.recent or not first:
        color = colors['header'] if first else colors['name']
        doprint(fmt % filename, color)
        if numFound == 0:
            doprint(' Not found', colors['error'])
        if (numFound == 0) or args.versions != 'none' or eol:
            flushLine()

    if args.versions != 'none':
        printVersions(fInfos)

    # Figure out which versions of the file are directories

    if printContents:
        dirs = [(x, fInfos[x['backupset']]) for x in backupSets if fInfos[x['backupset']] and fInfos[x['backupset']]['dir'] == 1]
        if len(dirs):
            (contents, names) = collectDirContents2(tardis, dirs, crypt)
            if not args.hidden:
                names = [n for n in names if not n.startswith('.')]
            (numCols, fmt) = computeColumnWidth(names)
            col = 0

            for name in sorted(names, key=lambda x: x.lower().lstrip('.'), reverse=args.reverse):
                fInfo = getInfoByName(contents, name)
                col += 1
                eol = True if ((col % numCols) == 0) else False
                processFile(name, fInfo, tardis, crypt, printContents=False, recurse=0, first=False, fmt=fmt, eol=eol)
            flushLine()

    if recurse:
        # This is inefficient.  We're recalculating info we grabbed above.  But recursion should be minimal
        dirs = [(x, fInfos[x['backupset']]) for x in backupSets if fInfos[x['backupset']] and fInfos[x['backupset']]['dir'] == 1]
        if len(dirs):
            (contents, names) = collectDirContents2(tardis, dirs, crypt)
            if not args.hidden:
                names = [n for n in names if not n.startswith('.')]
            (numCols, fmt) = computeColumnWidth(names)
            col = 0

            for name in sorted(names, key=lambda x: x.lower().lstrip('.'), reverse=args.reverse):
                fInfos = getInfoByName(contents, name)
                dirs = [(x, fInfos[x['backupset']]) for x in backupSets if fInfos[x['backupset']] and fInfos[x['backupset']]['dir'] == 1]
                if len(dirs):
                    print
                    processFile(os.path.join(filename, name), fInfos, tardis, crypt, printContents=printContents, recurse=recurse-1, first=True, eol=True)
                flushLine()

def findSet(name):
    for i in backupSets:
        if i['name'] == name:
            return i['backupset']
    doprint("Could not find backupset %s" % name, color=colors['error'], eol=True)
    return -1

def pruneBackupSets(startRange, endRange):
    """
    Prune backupsets to only those in the specified range.
    """
    global backupSets
    newsets = backupSets[:]
    for i in backupSets:
        if not startRange <= i['backupset'] <= endRange:
            newsets.remove(i)
    backupSets = newsets

def pruneBackupSetsByRange():
    """
    Parse and check the range varables, and prune the set appopriately.
    """
    setRange = args.range.split(':')
    if len(setRange) > 2:
        doprint("Invalid range '%s'" % args.range, color=colors['error'], eol=True)
        sys.exit(1)
    elif len(setRange) == 1:
        setRange.append(setRange[0])

    if setRange[0]:
        try:
            startRange = int(setRange[0])
        except ValueError:
            startRange = findSet(setRange[0])
            if startRange == -1:
                sys.exit(1)
    else:
        startRange = 0

    if setRange[1]:
        try:
            endRange = int(setRange[1])
        except ValueError:
            endRange = findSet(setRange[1])
            if endRange == -1:
                sys.exit(1)
    else:
        endRange = sys.maxint

    if endRange < startRange:
        doprint("Invalid range.  Start must be before end", color=colors['error'], eol=True)
        sys.exit(1)

    pruneBackupSets(startRange, endRange)

def pruneBackupSetsByDateRange(tardis):
    """
    Parse and check the date range variable, and prune the range appropriately.
    """
    cal = parsedatetime.Calendar()
    daterange = args.daterange.split(':')
    if len(daterange) > 2:
        doprint("Invalid range '%s'" % args.daterange, color=colors['error'], eol=True)
        sys.exit(1)
    elif len(daterange) == 1:
        daterange.append('')

    if daterange[0]:
        (then, success) = cal.parse(daterange[0])
        if success:
            startTime = time.mktime(then)

            if startSet:
                # Get the backupset, then add 1.  Backupset will be the LAST backupset before
                # the start time, so 1 larger should be the first backupset after that.
                # I think
                startRange=startSet['backupset'] + 1
            else:
                startRange = 0
        else:
            doprint("Invalid time: %s" % daterange[0], color=colors['error'], eol=True)
            sys.exit(1)
    else:
        startRange = 0
        startTime = time.mktime(time.gmtime(0))

    if daterange[1]:
        (then, success) = cal.parse(daterange[1])
        if success:
            endTime = time.mktime(then)
            endSet = tardis.getBackupSetInfoForTime(endTime)
            if endSet:
                endRange = endSet['backupset']
            else:
                endRange = sys.maxint
        else:
            doprint("Invalid time: %s" % daterange[1], color=colors['error'], eol=True)
            sys.exit(1)
    else:
        endRange = sys.maxint
        endTime = time.time()

    doprint("Starttime: " + time.strftime("%Y-%m-%d %H:%M:%S", time.localtime(startTime)), color=colors['header'], eol=True)
    doprint("EndTime:   " + time.strftime("%Y-%m-%d %H:%M:%S", time.localtime(endTime)), color=colors['header'], eol=True)

    if startTime > endTime:
        doprint("Invalid time range: end before start", color=colors['error'], eol='True')
        sys.exit(1)

    pruneBackupSets(startRange, endRange)


def computeColumnWidth(names):
    """
    Given a list of names, compute the columns widths
    """
    if len(names) == 0:
        return (1, '%s')
    longestName = max(map(len, names))

    if args.columns:
        columns = args.columns
    else:
        if os.isatty(sys.stdout.fileno()):
            _, width = Util.getTerminalSize()
            width -= 2          # lop a couple characters off the end to avoid annoying wraps in some cases.
            columns = width / (longestName + 4)
        else:
            columns = 1

    fmt = "%%-%ds  " % (longestName + 2)

    return (columns, fmt)

def setupDisplay(tardis):
    """
    Calculate display parameters, including creating the list of backupsets that we want to process
    """
    global columns, columnfmt
    global backupSets

    backupSets = list(tardis.listBackupSets())
    if args.range:
        pruneBackupSetsByRange()
    elif args.daterange:
        pruneBackupSetsByDateRange(tardis)

    bsetNames = map(lambda x: x['name'], backupSets)

    (columns, columnfmt) = computeColumnWidth(bsetNames)

def globPath(path, tardis, crypt, first=0):
    """
    Glob a path.  Only globbs the first
    """
    logger.debug("Globbing %s", path)
    if not Util.isMagic(path):
        return [path]
    comps = path.split(os.sep)
    results = []
    for i in range(first, len(comps)):
        if Util.isMagic(comps[i]):
            currentPath = os.path.join('/', *comps[:i])
            pattern = comps[i]
            logger.debug("Globbing in component %d of %s: %s %s", i, path, currentPath, pattern)

            # Collect info about the current path (without the globb pattern)
            fInfos = collectFileInfo(currentPath, tardis, crypt)

            # Collect any directories in that poth
            dirs = [(x, fInfos[x['backupset']]) for x in backupSets if fInfos[x['backupset']] and fInfos[x['backupset']]['dir'] == 1]

            # And cons up the names which are in those directories
            (_, names) = collectDirContents2(tardis, dirs, crypt)

            # Filter down any that match
            matches = fnmatch.filter(names, pattern)

            # Put the paths back together
            globbed = sorted([os.path.join('/', currentPath, match, *comps[i+1:]) for match in matches])
            logger.debug("Globbed %s: %s", path, globbed)

            # And repeat.
            for j in globbed:
                results += globPath(j, tardis, crypt, i + 1)
            break
    return  results

def processArgs():
    isatty = os.isatty(sys.stdout.fileno())

    parser = argparse.ArgumentParser(description='List Tardis File Versions', fromfile_prefix_chars='@', formatter_class=Util.HelpFormatter, add_help=False)

    (_, remaining) = Config.parseConfigOptions(parser)

    Config.addCommonOptions(parser)
    Config.addPasswordOptions(parser)

    parser.add_argument('--long', '-l',     dest='long',        default=False, action='store_true',         help='Use long listing format.')
    parser.add_argument('--hidden', '-a',   dest='hidden',      default=False, action='store_true',         help='Show hidden files.')
    parser.add_argument('--reverse', '-r',  dest='reverse',     default=False, action='store_true',         help='Reverse the sort order')
    parser.add_argument('--annotate', '-f', dest='annotate',    default=False, action='store_true',         help='Annotate files based on type.')
    parser.add_argument('--size', '-s',     dest='size',        default=False, action='store_true',         help='Show file sizes')
    parser.add_argument('--human', '-H',    dest='human',       default=False, action='store_true',         help='Format sizes for easy reading')
    parser.add_argument('--dirinfo', '-d',  dest='dirinfo',     default=False, action='store_true',         help='List directories, but not their contents')
    parser.add_argument('--checksums', '-c',dest='cksums',      default=False, action='store_true',         help='Print checksums.')
    parser.add_argument('--chainlen', '-L', dest='chnlen',      default=False, action='store_true',         help='Print chainlengths.')
    parser.add_argument('--inode', '-i',    dest='inode',       default=False, action='store_true',         help='Print inode numbers')
    parser.add_argument('--versions', '-V', dest='versions',   default='change', choices=['none', 'change', 'all', 'last'],   help='Display all, changed, last, or no versions of files.  Default: %(default)s')
    parser.add_argument('--deletions',      dest='deletions',   default=True,  action=Util.StoreBoolean,    help='Show deletions. Default: %(default)s')
    parser.add_argument('--oneline', '-O',  dest='oneline',     default=False, action=Util.StoreBoolean,    help='Display versions on one line with the name.  Default: %(default)s')
    parser.add_argument('--times', '-T',    dest='checktimes',  default=False, action=Util.StoreBoolean,    help='Use file time changes when determining diffs. Default: %(default)s')
    parser.add_argument('--metadata', '-M', dest='checkmeta',   default=False, action=Util.StoreBoolean,    help='Use any metadata changes when determining diffs.  Default: %(default)s')
    parser.add_argument('--headers',        dest='headers',     default=True,  action=Util.StoreBoolean,    help='Show headers. Default: %(default)s')
    parser.add_argument('--colors',         dest='colors',      default=isatty, action=Util.StoreBoolean,   help='Use colors. Default: %(default)s')
    parser.add_argument('--columns',        dest='columns',     type=int, default=None ,                    help='Number of columns to display')

    parser.add_argument('--recurse', '-R',  dest='recurse',     default=False, action='store_true',         help='List Directories Recurively')
    parser.add_argument('--maxdepth',       dest='maxdepth',    default=sys.maxint, type=int,               help='Maximum depth to recurse directories')

    parser.add_argument('--glob',           dest='glob',        default=False, action=Util.StoreBoolean,    help='Glob filenames')

    parser.add_argument('--reduce',         dest='reduce',      default=0, type=int, const=sys.maxint, nargs='?',
                        help='Reduce paths by N directories.  No value for smart reduction')
    parser.add_argument('--realpath',       dest='realpath',    default=True, action=Util.StoreBoolean,     help='Use the full path, expanding symlinks to their actual path components')

    rangegrp = parser.add_mutually_exclusive_group()
    rangegrp.add_argument('--range',        dest='range',   default=None,                                   help="Use a range of backupsets.  Format: 'Start:End' Start and End can be names or backupset numbers.  Either value can be left off to indicate the first or last set respectively")
    rangegrp.add_argument('--dates',        dest='daterange', default=None,                                 help="Use a range of dates for the backupsets.  Format: 'Start:End'.  Start and End are names which can be intepreted liberally.  Either can be left off to indicate the first or last set respectively")

    parser.add_argument('--log-exceptions',     default=False, action=Util.StoreBoolean, dest='exceptions', help="Log full exception data");

    parser.add_argument('--verbose', '-v',      action='count', default=0, dest='verbose',                  help='Increase the verbosity')
    parser.add_argument('--version',            action='version', version='%(prog)s ' + Tardis.__versionstring__,    help='Show the version')
    parser.add_argument('--help', '-h',         action='help')

    parser.add_argument('directories', nargs='*', default='.',                                              help='List of directories/files to list')

    return parser.parse_args(remaining)

def main():
    global args, logger
    tardis = None
    try:
        args = processArgs()
        logger = Util.setupLogging(args.verbose)

        setColors(Defaults.getDefault('TARDIS_LS_COLORS'))

        # Load any password info
        password = Util.getPassword(args.password, args.passwordfile, args.passwordprog, prompt="Password for %s: " % (args.client))
        args.password = None

        (tardis, _, crypt) = Util.setupDataConnection(args.database, args.client, password, args.keys, args.dbname, args.dbdir)

        setupDisplay(tardis)

        if args.headers:
            doprint("Client: %s    DB: %s" %(args.client, args.database), color=colors['name'], eol=True)

        if args.glob:
            directories = []
            for d in args.directories:
                if not Util.isMagic(d):
                    directories.append(d)
                else:
                    directories += globPath(os.path.abspath(d), tardis, crypt)
        else:
            directories = args.directories

        for d in directories:
            d = unicode(os.path.abspath(d).decode(fsEncoding))
            if args.realpath:
                d = os.path.realpath(d)
            fInfos = collectFileInfo(d, tardis, crypt)
            recurse = args.maxdepth if args.recurse else 0
            processFile(d, fInfos, tardis, crypt, printContents=(not args.dirinfo), recurse=recurse)
    except KeyboardInterrupt:
        pass
    except Exception as e:
        logger.error("Caught exception: %s", str(e))
<<<<<<< HEAD
        logger.exception(e)
=======
        if args.exceptions:
            logger.exception(e)
>>>>>>> 02b57212
    finally:
        if tardis:
            tardis.close()

if __name__ == "__main__":
    main()<|MERGE_RESOLUTION|>--- conflicted
+++ resolved
@@ -760,12 +760,8 @@
         pass
     except Exception as e:
         logger.error("Caught exception: %s", str(e))
-<<<<<<< HEAD
-        logger.exception(e)
-=======
         if args.exceptions:
             logger.exception(e)
->>>>>>> 02b57212
     finally:
         if tardis:
             tardis.close()

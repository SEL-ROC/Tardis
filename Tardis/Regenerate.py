# vim: set et sw=4 sts=4 fileencoding=utf-8:
#
# Tardis: A Backup System
# Copyright 2013-2016, Eric Koldinger, All Rights Reserved.
# kolding@washington.edu
#
# Redistribution and use in source and binary forms, with or without
# modification, are permitted provided that the following conditions are met:
#
#     * Redistributions of source code must retain the above copyright
#       notice, this list of conditions and the following disclaimer.
#     * Redistributions in binary form must reproduce the above copyright
#       notice, this list of conditions and the following disclaimer in the
#       documentation and/or other materials provided with the distribution.
#     * Neither the name of the copyright holder nor the
#       names of its contributors may be used to endorse or promote products
#       derived from this software without specific prior written permission.
#
# THIS SOFTWARE IS PROVIDED BY THE COPYRIGHT HOLDERS AND CONTRIBUTORS "AS IS"
# AND ANY EXPRESS OR IMPLIED WARRANTIES, INCLUDING, BUT NOT LIMITED TO, THE
# IMPLIED WARRANTIES OF MERCHANTABILITY AND FITNESS FOR A PARTICULAR PURPOSE
# ARE DISCLAIMED. IN NO EVENT SHALL THE COPYRIGHT HOLDER OR CONTRIBUTORS BE
# LIABLE FOR ANY DIRECT, INDIRECT, INCIDENTAL, SPECIAL, EXEMPLARY, OR
# CONSEQUENTIAL DAMAGES (INCLUDING, BUT NOT LIMITED TO, PROCUREMENT OF
# SUBSTITUTE GOODS OR SERVICES; LOSS OF USE, DATA, OR PROFITS; OR BUSINESS
# INTERRUPTION) HOWEVER CAUSED AND ON ANY THEORY OF LIABILITY, WHETHER IN
# CONTRACT, STRICT LIABILITY, OR TORT (INCLUDING NEGLIGENCE OR OTHERWISE)
# ARISING IN ANY WAY OUT OF THE USE OF THIS SOFTWARE, EVEN IF ADVISED OF THE
# POSSIBILITY OF SUCH DAMAGE.

import os
import os.path
import stat
import sys
import argparse
import logging
import time
import base64
import json
import parsedatetime
import xattr
import posix1e

import Tardis
import TardisDB
import Regenerator
import Util
import Config

logger  = None
crypt = None
OW_NEVER = 0
OW_ALWAYS = 1
OW_NEWER = 2
OW_OLDER = 3

overwriteNames = { 'never': OW_NEVER, 'always': OW_ALWAYS, 'newer': OW_NEWER, 'older': OW_OLDER }
owMode = OW_NEVER

errors = 0

tardis = None
args = None

def checkOverwrite(name, info):
    if os.path.exists(name):
        if owMode == OW_NEVER:
            return False
        elif owMode == OW_ALWAYS:
            return True
        else:
            s = os.lstat(name)
            if s.st_mtime < info['mtime']:
                # Current version is older
                return True if owMode == OW_NEWER else False
            else:
                # Current version is newer
                return True if owMode == OW_OLDER else False
    else:
        return True

def doAuthenticate(outname, checksum, digest):
    """
    Check that the recorded checksum of the file, and the digest of the generated file match.
    Perform the expected action if they don't.  Return the name of the file that's being generated.
    """
    logger.debug("File: %s Expected Hash: %s Hash: %s", outname, checksum, digest)
    # should use hmac.compare_digest() here, but it's not working for some reason.  Probably different types
    if checksum != digest:
        if outname:
            if args.authfailaction == 'keep':
                action = ''
                target = outname
            elif args.authfailaction == 'rename':
                target = outname + '-CORRUPT-' + str(digest)
                action = 'Renaming to ' + target + '.'
                try:
                    os.rename(outname, target)
                except:
                    action = "Unable to rename to " + target + ".  File saved as " + outname + "."
            elif args.authfailaction == 'delete':
                action = 'Deleting.'
                os.unlink(outname)
                target = None
        else:
            action = ''
        if outname is None:
            outname = ''
        logger.critical("File %s did not authenticate.  Expected: %s.  Got: %s.  %s",
                        outname, checksum, digest, action)
        return target

def notSame(a, b, string):
    if a == b:
        return ''
    else:
        return string

def recoverObject(regenerator, info, bset, outputdir, path, linkDB, name=None, authenticate=True):
    """
    Main recovery routine.  Recover an object, based on the info object, and put it in outputdir.
    Note that path is for debugging only.
    """
    retCode = 0
    outname = None
    skip = False
    hasher = None
    try:
        if info:
            realname = info['name']
            if args.crypt and crypt:
                realname = crypt.decryptFilename(realname)

            if name:
                # This should only happen only one file specified.
                outname = name
            elif outputdir:
                outname = os.path.abspath(os.path.join(outputdir, realname))

            if outname and not checkOverwrite(outname, info):
                skip = True
                logger.warning("Skipping existing file: %s %s", Util.shortPath(path), notSame(path, outname, '(' + Util.shortPath(outname) + ')'))


            # First, determine if we're in a linking situation
            if linkDB is not None and info['nlinks'] > 1 and not info['dir']:
                key = (info['inode'], info['device'])
                if key in linkDB:
                    logger.info("Linking %s to %s", outname, linkDB[key])
                    os.link(linkDB[key], outname)
                    skip = True
                else:
                    linkDB[key] = outname

            # If it's a directory, create the directory, and recursively process it
            if info['dir']:
                if not outname:
                    #logger.error("Cannot regenerate directory %s without outputdir specified", path)
                    raise Exception("Cannot regenerate directory %s without outputdir specified" % (path))

                logger.info("Processing directory %s", Util.shortPath(path))

                contents = tardis.readDirectory((info['inode'], info['device']), bset)

                # Make sure an output directory is specified (really only useful at the top level)
                if not os.path.exists(outname):
                    os.mkdir(outname)

                dirInode = (info['inode'], info['device'])
                # For each file in the directory, regenerate it.
                for i in contents:
                    name = i['name']
                    # Get the Info
                    childInfo = tardis.getFileInfoByName(name, dirInode, bset)

                    # Decrypt filename, and make it UTF-8.
                    if args.crypt and crypt:
                        name = crypt.decryptFilename(name)
                    #name = name.decode('utf-8')

                    # Recurse into the child, if it exists.
                    if childInfo:
                        if args.recurse or not childInfo['dir']:
                            recoverObject(regenerator, childInfo, bset, outname, os.path.join(path, name), linkDB, authenticate=authenticate)
                    else:
                        retCode += 1
            elif not skip:
                myname = outname if outname else "stdout"
                logger.info("Recovering file %s %s", Util.shortPath(path), notSame(path, myname, " => " + Util.shortPath(myname)))

                checksum = info['checksum']
                i = regenerator.recoverChecksum(checksum, authenticate)

                if i:
                    if authenticate:
                        hasher = Util.getHash(crypt)

                    if info['link']:
                        # read and make a link
                        i.seek(0)
                        x = i.read(16 * 1024)
                        if outname:
                            os.symlink(x, outname)
                        else:
                            logger.warning("No name specified for link: %s", x)
                        if hasher:
                            hasher.update(x)
                    else:
                        if outname:
                            # Generate an output name
                            logger.debug("Writing output to %s", outname)
                            output = file(outname,  "wb")
                        else:
                            output = sys.stdout
                        try:
                            x = i.read(16 * 1024)
                            while x:
                                output.write(x)
                                if hasher:
                                    hasher.update(x)
                                x = i.read(16 * 1024)
                        except Exception as e:
                            logger.error("Unable to read file: {}: {}".format(i, repr(e)))
                            raise
                        finally:
                            i.close()
                            if output is not sys.stdout:
                                output.close()

                        if authenticate:
                            outname = doAuthenticate(outname, checksum, hasher.hexdigest())

            if outname and args.setperm:
                try:
                    os.chmod(outname, info['mode'])
                except Exception as e:
                    logger.warning("Unable to set permissions for %s", outname)
                try:
                    # Change the group, then the owner.
                    # Change the group first, as only root can change owner, and that might fail.
                    os.chown(outname, -1, info['gid'])
                    os.chown(outname, info['uid'], -1)
                except Exception as e:
                    logger.warning("Unable to set owner and group of %s", outname)
            if outname and args.setattrs and 'attr' in info and info['attr']:
                try:
                    f = regenerator.recoverChecksum(info['attr'], authenticate)
                    xattrs = json.loads(f.read())
                    x = xattr.xattr(outname)
                    for attr in xattrs.keys():
                        value = base64.b64decode(xattrs[attr])
                        try:
                            x.set(attr, value)
                        except IOError:
                            logger.warning("Unable to set extended attribute %s on %s", attr, outname)
                except Exception as e:
                    logger.warning("Unable to process extended attributes for %s", outname)
            if outname and args.setacl and 'acl' in info and info['acl']:
                try:
                    f = regenerator.recoverChecksum(info['acl'], authenticate)
                    acl = json.loads(f.read())
                    a = posix1e.ACL(text=acl)
                    a.applyto(outname)
                except Exception as e:
                    logger.warning("Unable to process extended attributes for %s", outname)
    except Exception as e:
        logger.error("Recovery of %s failed. %s", outname, e)
        if args.exceptions:
            logger.exception(e)
        retCode += 1

    return retCode

def setupPermissionChecks():
    uid = os.getuid()
    groups = os.getgroups()

    if uid == 0:
        return None     # If super-user, return None.  Causes no checking to happen.

    # Otherwise, create a closure function which can be used to do checking for each file.
    def checkPermission(pUid, pGid, mode):
        if stat.S_ISDIR(mode):
            if (uid == pUid) and (stat.S_IRUSR & mode) and (stat.S_IXUSR & mode):
                return True
            elif (pGid in groups) and (stat.S_IRGRP & mode) and (stat.S_IXGRP & mode):
                return True
            elif (stat.S_IROTH & mode) and (stat.S_IXOTH & mode):
                return True
        else:
            if (uid == pUid) and (stat.S_IRUSR & mode):
                return True
            elif (pGid in groups) and (stat.S_IRGRP & mode):
                return True
            elif stat.S_IROTH & mode:
                return True
        return False

    # And return the function.
    return checkPermission

def findLastPath(path, reduce):
    logger.debug("findLastPath: %s", path)
    # Search all the sets in backwards order
    bsets = list(tardis.listBackupSets())
    for bset in reversed(bsets):
        logger.debug("Checking for path %s in %s (%d)", path, bset['name'], bset['backupset'])
        tmp = Util.reducePath(tardis, bset['backupset'], os.path.abspath(path), reduce, crypt)
        tmp2 = tmp
        if args.crypt and crypt:
            tmp2 = crypt.encryptPath(tmp)
        info = tardis.getFileInfoByPath(tmp2, bset['backupset'])
        if info:
            logger.debug("Found %s in backupset %s: %s", path, bset['name'], tmp)
            return bset['backupset'], tmp, bset['name']
    return (None, None, None)

def recoverName(cksum, bset):
    names = tardis.getNamesForChecksum(cksum, bset)
    #print names
    if names:
        if len(names) > 1:
            logger.warning("Multiple (%d) names for checksum %s %s", len(names), cksum, list(names))
        name = names[0]
        if args.crypt and crypt:
            name = crypt.decryptFilename(name)
        return name
    else:
        logger.error("No name discovered for checksum %s", cksum)
        return cksum

def mkOutputDir(name):
    if os.path.isdir(name):
        return name
    elif os.path.exists(name):
        self.logger.error("%s is not a directory")
    else:
        os.mkdir(name)
        return name

def parseArgs():
    parser = argparse.ArgumentParser(description='List Tardis File Versions', fromfile_prefix_chars='@', formatter_class=Util.HelpFormatter, add_help=False)

    (_, remaining) = Config.parseConfigOptions(parser)
    Config.addCommonOptions(parser)
    Config.addPasswordOptions(parser)

    parser.add_argument("--output", "-o",   dest="output", help="Output file", default=None)
    parser.add_argument("--checksum", "-c", help="Use checksum instead of filename", dest='cksum', action='store_true', default=False)

    bsetgroup = parser.add_mutually_exclusive_group()
    bsetgroup.add_argument("--backup", "-b", help="Backup set to use", dest='backup', default=None)
    bsetgroup.add_argument("--date", "-d",   help="Regenerate as of date", dest='date', default=None)
    bsetgroup.add_argument("--last", "-l",   dest='last', default=False, action='store_true', help="Regenerate the most recent version of the file")

    parser.add_argument('--recurse',        dest='recurse', default=True, action=Util.StoreBoolean, help='Recurse directory trees.  Default: %(default)s')
    parser.add_argument('--recovername',    dest='recovername', default=False, action=Util.StoreBoolean,    help='Recover the name when recovering a checksum.  Default: %(default)s')

    parser.add_argument('--authenticate',    dest='auth', default=True, action=Util.StoreBoolean,    help='Authenticate files while regenerating them.  Default: %(default)s')
    parser.add_argument('--authfail-action', dest='authfailaction', default='rename', choices=['keep', 'rename', 'delete'], help='Action to take for files that do not authenticate.  Default: %(default)s')

    parser.add_argument('--reduce-path', '-R',  dest='reduce',  default=0, const=sys.maxint, type=int, nargs='?',   metavar='N',
                        help='Reduce path by N directories.  No value for "smart" reduction')
    parser.add_argument('--set-times', dest='settime', default=True, action=Util.StoreBoolean,      help='Set file times to match original file. Default: %(default)s')
    parser.add_argument('--set-perms', dest='setperm', default=True, action=Util.StoreBoolean,      help='Set file owner and permisions to match original file. Default: %(default)s')
    parser.add_argument('--set-attrs', dest='setattrs', default=True, action=Util.StoreBoolean,     help='Set file extended attributes to match original file.  May only set attributes in user space. Default: %(default)s')
    parser.add_argument('--set-acl',   dest='setacl', default=True, action=Util.StoreBoolean,       help='Set file access control lists to match the original file. Default: %(default)s')
    parser.add_argument('--overwrite', '-O', dest='overwrite', default='never', const='always', nargs='?',
                        choices=['always', 'newer', 'older', 'never'], help='Mode for handling existing files. Default: %(default)s')

    parser.add_argument('--hardlinks',  dest='hardlinks',   default=True,   action=Util.StoreBoolean,   help='Create hardlinks of multiple copies of same inode created. Default: %(default)s')

    parser.add_argument('--exceptions',         default=False, action=Util.StoreBoolean, dest='exceptions', help="Log full exception data");
    parser.add_argument('--verbose', '-v',      action='count', default=0, dest='verbose', help='Increase the verbosity')
    parser.add_argument('--version',            action='version', version='%(prog)s ' + Tardis.__versionstring__,    help='Show the version')
    parser.add_argument('--help', '-h',         action='help')

    parser.add_argument('files', nargs='+', default=None, help="List of files to regenerate")

    return parser.parse_args(remaining)

def main():
    global logger, crypt, tardis, args, owMode
    args = parseArgs()
    logger = Util.setupLogging(args.verbose, stream=sys.stderr)

    try:
        password = Util.getPassword(args.password, args.passwordfile, args.passwordprog, prompt="Password for %s: " % (args.client))
        args.password = None
        (tardis, cache, crypt) = Util.setupDataConnection(args.database, args.client, password, args.keys, args.dbname, args.dbdir)

        r = Regenerator.Regenerator(cache, tardis, crypt=crypt)
    except TardisDB.AuthenticationException as e:
        logger.error("Authentication failed.  Bad password")
        #if args.exceptions:
            #logger.exception(e)
        sys.exit(1)
    except Exception as e:
        logger.error("Regeneration failed: %s", e)
        sys.exit(1)

    try:
        bset = False

        if args.date:
            cal = parsedatetime.Calendar()
            (then, success) = cal.parse(args.date)
            if success:
                timestamp = time.mktime(then)
                logger.info("Using time: %s", time.asctime(then))
                bsetInfo = tardis.getBackupSetInfoForTime(timestamp)
                if bsetInfo and bsetInfo['backupset'] != 1:
                    bset = bsetInfo['backupset']
                    logger.debug("Using backupset: %s %d", bsetInfo['name'], bsetInfo['backupset'])
                else:
                    logger.critical("No backupset at date: %s (%s)", args.date, time.asctime(then))
                    sys.exit(1)
            else:
                logger.critical("Could not parse date string: %s", args.date)
                sys.exit(1)
        elif args.backup:
            bsetInfo = tardis.getBackupSetInfo(args.backup)
            if bsetInfo:
                bset = bsetInfo['backupset']
            else:
                logger.critical("No backupset at for name: %s", args.backup)
                sys.exit(1)

        outputdir = None
        output    = sys.stdout
        outname   = None
        linkDB    = None

        owMode    = overwriteNames[args.overwrite]

        if args.output:
            if len(args.files) > 1:
                outputdir = mkOutputDir(args.output)
            elif os.path.isdir(args.output):
                outputdir = args.output
            else:
                outname = args.output
        logger.debug("Outputdir: %s  Outname: %s", outputdir, outname)

        if args.hardlinks:
            linkDB = {}

        #if args.cksum and (args.settime or args.setperm):
            #logger.warning("Unable to set time or permissions on files specified by checksum.")

        permChecker = setupPermissionChecks()

        retcode = 0
        hasher = None

        # do the work here
        if args.cksum:
            for i in args.files:
                try:
                    if args.auth:
                        hasher = Util.getHash(crypt)
                    ckname = i
                    if args.recovername:
                        ckname = recoverName(i, bset)
                    f = r.recoverChecksum(i, args.auth)
                    if f:
                    # Generate an output name
                        if outname:
                            # Note, this should ONLY be true if only one file
                            output = file(outname,  "wb")
                        elif outputdir:
                            outname = os.path.join(outputdir, ckname)
                            logger.debug("Writing output to %s", outname)
                            output = file(outname,  "wb")
                        try:
                            x = f.read(16 * 1024)
                            while x:
                                output.write(x)
                                if hasher:
                                    hasher.update(x)
                                x = f.read(16 * 1024)
                        except Exception as e:
                            logger.error("Unable to read file: {}: {}".format(i, repr(e)))
                            raise
                        finally:
                            f.close()
                            if output is not sys.stdout:
                                output.close()
                        if args.auth:
                            logger.debug("Checking authentication")
                            outname = doAuthenticate(outname, i, hasher.hexdigest())

                except TardisDB.AuthenticationException as e:
                    logger.error("Authentication failed.  Bad password")
                    #if args.exceptions:
                        #logger.exception(e)
                    sys.exit(1)
                except Exception as e:
                    logger.error("Could not recover: %s: %s", i, e)
                    if args.exceptions:
                        logger.exception(e)
                    retcode += 1

        else: # Not checksum, but acutal pathnames
            for i in args.files:
                try:
                    i = unicode(os.path.abspath(i).decode('utf-8'))
                    logger.info("Processing %s", Util.shortPath(i))
                    path = None
                    f = None
                    if args.last:
                        (bset, path, name) = findLastPath(i, args.reduce)
                        if bset is None:
                            logger.error("Unable to find a latest version of %s", i)
                            raise Exception("Unable to find a latest version of " + i)
                        logger.info("Found %s in backup set %s", i, name)
                    elif args.reduce:
                        path = Util.reducePath(tardis, bset, i, args.reduce, crypt)
                        logger.debug("Reduced path %s to %s", path, i)
                        if not path:
                            logger.error("Unable to find a compute path for %s", i)
                            raise Exception("Unable to compute path for " + i)
                    else:
                        path = i

                    if args.crypt and crypt:
                        actualPath = crypt.encryptPath(path)
                    else:
                        actualPath = path
                    logger.debug("Actual path is %s -- %s", actualPath, bset)
                    info = tardis.getFileInfoByPath(actualPath, bset)
                    if info:
                        retcode += recoverObject(r, info, bset, outputdir, path, linkDB, name=outname, authenticate=args.auth)
                    else:
                        logger.error("Could not recover info for %s", i)
                        retcode += 1
                except TardisDB.AuthenticationException as e:
                    logger.error("Authentication failed.  Bad password")
                    #if args.exceptions:
                        #logger.exception(e)
                    sys.exit(1)
                except Exception as e:
                    logger.error("Could not recover: %s: %s", i, e)
<<<<<<< HEAD
                    logger.exception(e)
=======
                    if args.exceptions:
                        logger.exception(e)
>>>>>>> d563eeb5
    except KeyboardInterrupt:
        logger.error("Recovery interupted")
    except TardisDB.AuthenticationException as e:
        logger.error("Authentication failed.  Bad password")
        if args.exceptions:
            logger.exception(e)
    except Exception as e:
        logger.error("Regeneration failed: %s", e)
        if args.exceptions:
            logger.exception(e)

    if errors:
        logger.warning("%d files could not be recovered.")

    return retcode

if __name__ == "__main__":
    sys.exit(main())
<|MERGE_RESOLUTION|>--- conflicted
+++ resolved
@@ -541,12 +541,8 @@
                     sys.exit(1)
                 except Exception as e:
                     logger.error("Could not recover: %s: %s", i, e)
-<<<<<<< HEAD
-                    logger.exception(e)
-=======
                     if args.exceptions:
                         logger.exception(e)
->>>>>>> d563eeb5
     except KeyboardInterrupt:
         logger.error("Recovery interupted")
     except TardisDB.AuthenticationException as e:

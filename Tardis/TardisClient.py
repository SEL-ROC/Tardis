# vim: set et sw=4 sts=4 fileencoding=utf-8:
#
# Tardis: A Backup System
# Copyright 2013-2014, Eric Koldinger, All Rights Reserved.
# kolding@washington.edu
#
# Redistribution and use in source and binary forms, with or without
# modification, are permitted provided that the following conditions are met:
#
#     * Redistributions of source code must retain the above copyright
#       notice, this list of conditions and the following disclaimer.
#     * Redistributions in binary form must reproduce the above copyright
#       notice, this list of conditions and the following disclaimer in the
#       documentation and/or other materials provided with the distribution.
#     * Neither the name of the copyright holder nor the
#       names of its contributors may be used to endorse or promote products
#       derived from this software without specific prior written permission.
#
# THIS SOFTWARE IS PROVIDED BY THE COPYRIGHT HOLDERS AND CONTRIBUTORS "AS IS"
# AND ANY EXPRESS OR IMPLIED WARRANTIES, INCLUDING, BUT NOT LIMITED TO, THE
# IMPLIED WARRANTIES OF MERCHANTABILITY AND FITNESS FOR A PARTICULAR PURPOSE
# ARE DISCLAIMED. IN NO EVENT SHALL THE COPYRIGHT HOLDER OR CONTRIBUTORS BE
# LIABLE FOR ANY DIRECT, INDIRECT, INCIDENTAL, SPECIAL, EXEMPLARY, OR
# CONSEQUENTIAL DAMAGES (INCLUDING, BUT NOT LIMITED TO, PROCUREMENT OF
# SUBSTITUTE GOODS OR SERVICES; LOSS OF USE, DATA, OR PROFITS; OR BUSINESS
# INTERRUPTION) HOWEVER CAUSED AND ON ANY THEORY OF LIABILITY, WHETHER IN
# CONTRACT, STRICT LIABILITY, OR TORT (INCLUDING NEGLIGENCE OR OTHERWISE)
# ARISING IN ANY WAY OUT OF THE USE OF THIS SOFTWARE, EVEN IF ADVISED OF THE
# POSSIBILITY OF SUCH DAMAGE.

import os, sys
import os.path
import logging
import socket
import fnmatch
from stat import *
import json
import argparse
import time
import datetime
import base64
import traceback
import subprocess
import hashlib
import tempfile
import cStringIO
from functools import partial

from rdiff_backup import librsync

import TardisCrypto
from Connection import JsonConnection, BsonConnection
import Util

excludeFile         = ".tardis-excludes"
localExcludeFile    = ".tardis-local-excludes"
globalExcludeFile   = "/etc/tardis/excludes"

starttime           = None

encoding            = None
encoder             = None
decoder             = None

purgePriority       = None
purgeTime           = None

globalExcludes      = []
cvsExcludes         = ["RCS", "SCCS", "CVS", "CVS.adm", "RCSLOG", "cvslog.*", "tags", "TAGS", ".make.state", ".nse_depinfo",
                       "*~", "#*", ".#*", ",*", "_$*", "*$", "*.old", "*.bak", "*.BAK", "*.orig", "*.rej", ".del-*", "*.a",
                       "*.olb", "*.o", "*.obj", "*.so", "*.exe", "*.Z", "*.elc", "*.ln", "core", ".svn/", ".git/", ".hg/", ".bzr/"]
verbosity           = 0
version             = "0.1"

ignorectime         = False

conn                = None
args                = None
conn                = None
targetDir           = None
targetStat          = None

cloneDirs           = []
cloneContents       = {}
batchDirs           = []

crypt               = None
logger              = logging.getLogger('')

stats = { 'dirs' : 0, 'files' : 0, 'links' : 0, 'backed' : 0, 'dataSent': 0, 'dataRecvd': 0 , 'new': 0, 'delta': 0}

inodeDB             = {}

def setEncoder(format):
    if format == 'base64':
        encoding = "base64"
        encoder  = base64.b64encode
        decoder  = base64.b64decode
    elif format == 'bin':
        encoding = "bin"
        encoder = lambda x: x
        decoder = lambda x: x

def filelist(dir, excludes):
    files = os.listdir(dir)
    for p in excludes:
        remove = [x for x in fnmatch.filter(files, p)]
        if len(remove):
            files = list(set(files) - set(remove))
    for f in files:
        yield f

def sendData(file, encrypt, checksum=False):
    """ Send a block of data """
    num = 0
    size = 0
    status = "OK"

    if checksum:
        m = hashlib.md5()
    try:
        for chunk in iter(partial(file.read, args.chunksize), ''):
            if checksum:
                m.update(chunk)
            data = conn.encode(encrypt(chunk))
            chunkMessage = { "chunk" : num, "data": data }
            conn.send(chunkMessage)
            x = len(data)
            size += x
            num += 1
    except Exception as e:
        status = "Fail"
    finally:
        message = {"chunk": "done", "size": size, "status": status}
        if checksum:
            ck = m.hexdigest()
            message["checksum"] = m.hexdigest()
        conn.send(message)

    stats['dataSent'] += size

    if checksum:
        return ck
    else:
        return None

def processChecksums(inodes):
    """ Generate a delta and send it """
    files = []
    for inode in inodes:
        if inode in inodeDB:
            (fileInfo, pathname) = inodeDB[inode]
            m = hashlib.md5()
            s = os.lstat(pathname)
            mode = s.st_mode
            if S_ISLNK(mode):
                chunk = os.readlink(pathname)
            else:
                with open(pathname, "rb") as file:
                    for chunk in iter(partial(file.read, args.chunksize), ''):
                        m.update(chunk)
            checksum = m.hexdigest()
            files.append({ "inode": inode, "checksum": checksum })
    message = {
        "message": "CKS",
        "files": files
    }

    response = sendAndReceive(message)

    if not response["message"] == "ACKSUM":
        raise Exception
    # First, delete all the files which are "done", ie, matched
    for i in [tuple(x) for x in response['done']]:
        if verbosity > 1:
            if i in inodeDB:
                (x, name) = inodeDB[i]
                logger.info("File: [C]: %s", Util.shortPath(name))
        if i in inodeDB:
            del inodeDB[i]
    # First, then send content for any files which don't
    # FIXME: TODO: There should be a test in here for Delta's
    for i in [tuple(x) for x in response['content']]:
        if verbosity > 1:
            if i in inodeDB:
                (x, name) = inodeDB[i]
                if "size" in x:
                    size = x["size"]
                else:
                    size = 0;
                logger.info("File: [N]: %s %d", Util.shortPath(name), size)
        sendContent(i)
        if i in inodeDB:
            del inodeDB[i]

def makeEncryptor():
    if crypt:
        iv = crypt.getIV()
        encryptor = crypt.getContentCipher(iv)
        func = lambda x: encryptor.encrypt(crypt.pad(x))
    else:
        iv = None
        func = lambda x: x
    return (func, iv)

def processDelta(inode):
    """ Generate a delta and send it """
    if inode in inodeDB:
        (fileInfo, pathname) = inodeDB[inode]
        message = {
            "message" : "SGR",
            "inode" : inode
        }

        sigmessage = sendAndReceive(message)

        if sigmessage['status'] == 'OK':
            newsig = None
            oldchksum = sigmessage['checksum']

            sigfile = cStringIO.StringIO(conn.decode(sigmessage['signature']))
            delta = librsync.DeltaFile(sigfile, open(pathname, "rb"))

            ### BUG: If the file is being changed, this value and the above may be different.
            m = hashlib.md5()
            filesize = 0
            stats['delta'] += 1
            with open(pathname, "rb") as file:
                for chunk in iter(partial(file.read, args.chunksize), ''):
                    m.update(chunk)
                    filesize += len(chunk)
                if crypt:
                    file.seek(0)
                    newsig = librsync.SigFile(file)
                checksum = m.hexdigest()

                (encrypt, iv) = makeEncryptor()

                message = {
                    "message": "DEL",
                    "inode": inode,
                    "size": filesize,
                    "checksum": checksum,
                    "basis": oldchksum,
                    "encoding": encoding
                }
                if iv:
                    message["iv"] = conn.encode(iv)

                sendMessage(message)
                sendData(delta, encrypt)
                delta.close()
                if newsig:
                    message = {
                        "message" : "SIG",
                        "checksum": checksum
                    }
                    sendMessage(message)
                    sendData(newsig, lambda x:x)            # Don't bother to encrypt the signature
        else:
            sendContent(inode)

def copyContent(inode):
    (fileInfo, pathname) = inodeDB[inode]
    dest = tempfile.NamedTemporaryFile(delete=False, dir=targetDir)
    mode = fileInfo['mode']
    if S_ISDIR(mode):
        return
    m = hashlib.md5()
    if S_ISLNK(mode):
        data = os.readlink(pathname)
        m.update(data)
        dest.write(data)
        size = len(data)
    else:
        src = open(pathname, 'rb')
        # Now, read the destination and generate the checksum
        # Use the destination file to make sure we have the same data
        size = 0
        for chunk in iter(partial(src.read, args.chunksize), ''):
            dest.write(chunk)
            m.update(chunk)
            size += len(chunk)
        src.close()


    checksum = m.hexdigest()
    os.chown(dest.name, targetStat.st_uid, targetStat.st_gid)

    message = {
        "message"   : "CPY",
        "checksum"  : checksum,
        "inode"     : inode,
        'file'      : dest.name,
        'size'      : size
        }
    sendMessage(message)
    dest.close()
    stats['new'] += 1

def sendSignature(f):
    pass

def sendContent(inode):
    if inode in inodeDB:
        if targetDir:
            return copyContent(inode)

        checksum = None
        (fileInfo, pathname) = inodeDB[inode]
        if pathname:
            mode = fileInfo["mode"]
            if S_ISDIR(mode):
                return
            (encrypt, iv) = makeEncryptor()
            message = {
                "message" : "CON",
                "inode" : inode,
                "encoding" : encoding,
                "pathname" : pathname
                }
            if iv:
                message["iv"] = conn.encode(iv)
            # Attempt to open the data source
            # Punt out if unsuccessful
            try:
                if S_ISLNK(mode):
                    # It's a link.  Send the contents of readlink
                    #chunk = os.readlink(pathname)
                    x = cStringIO.StringIO(os.readlink(pathname))
                else:
                    x = open(pathname, "rb")
            except IOError as e:
                logger.error("Error: Could not open %s: %s", pathname, e)
                return

            # Attempt to send the data.
            try:
                sendMessage(message)
                checksum = sendData(x, encrypt, checksum=True)

                if crypt:
                    x.seek(0)
                    sig = librsync.SigFile(x)
                    message = {
                        "message" : "SIG",
                        "checksum": checksum
                    }
                    sendMessage(message)
                    sendData(sig, lambda x:x)            # Don't bother to encrypt the signature
            except Exception as e:
                logger.error("Caught exception during sending of data %s", e)
            finally:
                x.close()
            stats['new'] += 1
    else:
<<<<<<< HEAD
        logger.error("Error: Unknown inode {}".format(inode))
=======
        #print "Error: Unknown inode {}".format(inode)
        pass
>>>>>>> 122da04f

def handleAckDir(message):
    content = message["content"]
    done    = message["done"]
    delta   = message["delta"]
    cksum   = message["cksum"]

    if verbosity > 2:
        logger.debug("Processing ACKDIR: Up-to-date: %3d New Content: %3d Delta: %3d ChkSum: %3d -- %s", len(done), len(content), len(delta), len(cksum), Util.shortPath(message['path'], 40))

    for i in [tuple(x) for x in done]:
        if i in inodeDB:
            del inodeDB[i]

    for i in [tuple(x) for x in content]:
        if verbosity > 1:
            if i in inodeDB:
                (x, name) = inodeDB[i]
                if "size" in x:
                    size = x["size"]
                else:
                    size = 0;
                logger.info("File: [N]: %s %d", Util.shortPath(name), size)
        sendContent(i)
        if i in inodeDB:
            del inodeDB[i]

    for i in [tuple(x) for x in delta]:
        if verbosity > 1:
			if i in inodeDB:
				(x, name) = inodeDB[i]
				logger.info("File: [D]: %s", Util.shortPath(name))
        processDelta(i)
        if i in inodeDB:
            del inodeDB[i]

    # Collect the ACK messages
    if len(cksum) > 0:
        processChecksums([tuple(x) for x in cksum])

def mkFileInfo(dir, name):
    file = None
    pathname = os.path.join(dir, name)
    s = os.lstat(pathname)
    mode = s.st_mode
    if S_ISREG(mode) or S_ISDIR(mode) or S_ISLNK(mode):
        name = unicode(name.decode('utf8', 'ignore'))
        if crypt:
            name = crypt.encryptFilename(name)
        finfo =  {
            'name':   name,
            'inode':  s.st_ino,
            'dir':    S_ISDIR(mode),
            'link':   S_ISLNK(mode),
            'nlinks': s.st_nlink,
            'size':   s.st_size,
            'mtime':  s.st_mtime,
            'ctime':  s.st_ctime,
            'atime':  s.st_atime,
            'mode':   s.st_mode,
            'uid':    s.st_uid,
            'gid':    s.st_gid,
            'dev':    s.st_dev
            }

        inodeDB[(s.st_dev, s.st_ino)] = (finfo, pathname)
    else:
        if verbosity:
            logger.info("Skipping special file: %s", pathname)
        finfo = None
    return finfo
    
def processDir(dir, dirstat, excludes=[], allowClones=True):
    stats['dirs'] += 1;

    device = dirstat.st_dev

    # Process an exclude file which will be passed on down to the receivers
    newExcludes = loadExcludeFile(os.path.join(dir, excludeFile))
    newExcludes.extend(excludes)
    excludes = newExcludes

    # Add a list of local files to exclude.  These won't get passed to lower directories
    localExcludes = list(excludes)
    localExcludes.extend(loadExcludeFile(os.path.join(dir, localExcludeFile)))

    files = []
    subdirs = []

    try:
        for f in filelist(dir, localExcludes):
            try:
                file = mkFileInfo(dir, f)
                if file:
                    mode = file["mode"]
                    if S_ISLNK(mode):
                        stats['links'] += 1
                    elif S_ISREG(mode):
                        stats['files'] += 1
                        stats['backed'] += file["size"]

                    if S_ISDIR(mode):
                        if args.crossdev or device == file['dev']:
                            subdirs.append(os.path.join(dir, f))

                    files.append(file)
            except (IOError, OSError) as e:
                logger.error("Error processing %s: %s", os.path.join(dir, f), str(e))
            except Exception as e:
                ## Is this necessary?  Fold into above?
                logger.error("Error processing %s: %s", os.path.join(dir, f), str(e))
                logger.exception(e)
                #traceback.print_exc()
    except (IOError, OSError) as e:
        logger.error("Error reading directory %s: %s" ,dir, str(e))

    return (files, subdirs, excludes)

def checkClonable(dir, stat, files, subdirs):
    if (ignorectime is False) and (stat.st_ctime > conn.lastTimestamp):
        return False
    if stat.st_mtime > conn.lastTimestamp:
        return False

    # Now, collect the timestamps of all the files, and determine the maximum
    # If any are greater than the last timestamp, punt
    extend = partial(os.path.join, path)
    if subdirs and len(subdirs):
        times = map(os.lstat, map(extend, subdirs))
        if ignorectime:
            time = max([x.st_mtime for x in times])
        else:
            time = max(map(lambda x: max(x.st_ctime, x.st_mtime), times))
        if time > conn.lastTimestamp:
            return False
    if files and len(files):
        times = map(os.lstat, map(extend, subs))
        if ignorectime:
            time = max([x.st_mtime for x in times])
        else:
            time = max(map(lambda x: max(x.st_ctime, x.st_mtime), times))
        if time > conn.lastTimestamp:
            return False

    return True

def handleAckClone(message):
    if message["message"] != "ACKCLN":
        raise Exception("Expected ACKCLN.  Got {}".format(message["message"]))
    if verbosity > 2:
        logger.debug("Processing ACKCLN: Up-to-date: %d New Content: %d", len(message['done']), len(message['content']))

    # Process the directories that have changed
    for inode in message["content"]:
        if inode in cloneContents:
            (path, files) = cloneContents[inode]
            if len(files) < args.batchdirs:
                if verbosity:
                    logger.info("ResyncDir: [Batched] %s", Util.shortPath(path))
                batchDirs.append(makeDirMessage(path, inode, files))
                if len(batchDirs) >= args.batchsize:
                    flushBatchDirs()
            else:
                if verbosity:
                    logger.info("ResyncDir: %s", Util.shortPath(path))
                flushBatchDirs()
                sendDirChunks(path, inode, files)
            del cloneContents[inode]

    # Purge out what hasn't changed
    for inode in message["done"]:
        if inode in cloneContents:
            (path, files) = cloneContents[inode]
            for f in files:
                if f['inode'] in inodeDB:
                    del inodeDB[f['inode']]
            del cloneContents[inode]
        if inode in inodeDB:
            del inodeDB[inode]
        
def sendClones():
    message = {
        'message': 'CLN',
        'clones': cloneDirs
    }
    response = sendAndReceive(message)
    handleAckClone(response)
    del cloneDirs[:]

def flushClones():
    if len(cloneDirs):
        sendClones()

def sendBatchDirs():
    message = {
        'message' : 'BATCH',
        'batch': batchDirs
    }
    logger.debug("BATCH Starting. %s commands", len(batchDirs))

    response = sendAndReceive(message)
    for ack in response['responses']:
        handleAckDir(ack)

    logger.debug("BATCH Ending.")

    del batchDirs[:]

def flushBatchDirs():
    if len(batchDirs):
        sendBatchDirs()

def sendPurge(relative):
    if purgePriority and purgeTime:
        message = {
            'message': 'PRG',
            'priority': purgePriority,
            'time'    : purgeTime,
            'relative': relative
        }

        response = sendAndReceive(message)

def sendDirChunks(path, inode, files):
    message = {
        'message': 'DIR',
        'path':  path,
        'inode':  inode
    }

    chunkNum = 0
    for x in range(0, len(files), args.dirslice):
        if verbosity > 3:
            logger.debug("---- Generating chunk %d ----", chunkNum)
        chunkNum += 1
        chunk = files[x : x + args.dirslice]
        message["files"] = chunk
        if verbosity > 3:
            logger.debug("---- Sending chunk ----")
        response = sendAndReceive(message)
        handleAckDir(response)

def makeDirMessage(path, inode, files):
    message = {
        'files':  files,
        'inode':  inode,
        'path':  path,
        'message': 'DIR',
        }
    return message

def recurseTree(dir, top, depth=0, excludes=[]):
    newdepth = 0
    if depth > 0:
        newdepth = depth - 1

    s = os.lstat(dir)
    if not S_ISDIR(s.st_mode):
        return

    try:
        logger.info("Dir: %s", Util.shortPath(dir))
        logger.debug("Excludes: %s", str(excludes))

        (files, subdirs, subexcludes) = processDir(dir, s, excludes)

        # Check the max time on all the files.  If everything is before last timestamp, just clone
        cloneable = False
        #print "Checking cloneablity: {} Last {} ctime {} mtime {}".format(dir, conn.lastTimestamp, s.st_ctime, s.st_mtime)
        if (args.clones > 0) and (s.st_ctime < conn.lastTimestamp) and (s.st_mtime < conn.lastTimestamp):
            if len(files) > 0:
                if ignorectime:
                    maxTime = max(x["mtime"] for x in files)
                else:
                    maxTime = max(map(lambda x: max(x["ctime"], x["mtime"]), files))
                #print "Max file timestamp: {} Last Timestamp {}".format(maxTime, conn.lastTimestamp)
            else:
                maxTime = max(s.st_ctime, s.st_mtime)

            if maxTime < conn.lastTimestamp:
                cloneable = True

        if cloneable:
            logger.debug("[Clone]")

            filenames = sorted([x["name"] for x in files])
            m = hashlib.md5()
            for f in filenames:
                m.update(f.encode('utf8', 'ignore'))

            cloneDirs.append({'inode':  s.st_ino, 'numfiles':  len(files), 'cksum': m.hexdigest()})
            cloneContents[s.st_ino] = (os.path.relpath(dir, top), files)
            flushBatchDirs()
            if len(cloneDirs) >= args.clones:
                flushClones()
        else:
            if len(files) < args.batchdirs:
                logger.debug("[Batched]")
                flushClones()
                batchDirs.append(makeDirMessage(os.path.relpath(dir, top), s.st_ino, files))
                if len(batchDirs) >= args.batchsize:
                    flushBatchDirs()
            else:
                flushClones()
                flushBatchDirs()
                sendDirChunks(os.path.relpath(dir, top), s.st_ino, files)

        # Make sure we're not at maximum depth
        if depth != 1:
            for subdir in sorted(subdirs):
                recurseTree(subdir, top, newdepth, subexcludes)

    except (IOError, OSError) as e:
        logger.error("Error handling directory: %s: %s", dir, str(e))
        #traceback.print_exc()
    except Exception as e:
        # TODO: Clean this up
        logger.exception(e)
        raise
        

def setBackupName(args):
    """ Calculate the name of the backup set """
    global purgeTime, purgePriority, starttime
    name = args.name
    priority = 1
    keepdays = None
    # If auto is set, pick based on the day of the month, week, or just a daily
    if args.auto:
        if starttime.day == 1:
            args.monthly = True
        elif starttime.weekday() == 0:
            args.weekly = True
        else:
            args.daily = True

    if args.hourly:
        name = 'Hourly-{}'.format(starttime.strftime("%Y-%m-%d:%H:%M"))
        priority = 10
        keepdays = 1
    elif args.daily:
        name = 'Daily-{}'.format(starttime.strftime("%Y-%m-%d"))
        priority = 20
        keepdays = 30
    elif args.weekly:
        name = 'Weekly-{}'.format(starttime.strftime("%Y-%U"))
        priority = 30
        keepdays = 180
    elif args.monthly:
        name = 'Monthly-{}'.format(starttime.strftime("%Y-%m"))
        priority = 40

    # If priority was set, set it here
    if args.priority:
        priority = args.priority

    if args.purge:
        purgePriority = priority
        if args.purgeprior:
            purgePriority = args.purgeprior
        if keepdays:
            purgeTime = keepdays * 3600 * 24        # seconds in days
        if args.purgedays:
            purgeTime = args.purgedays * 3600 * 24
        if args.purgehours:
            purgeTime = args.purgedays * 3600
        if args.purgetime:
            try:
                purgeTime = time.mktime(time.strptime(args.purgetime, "%Y/%m/%d:%H:%M"))
            except ValueError:
                logger.error("Invalid format for --keep-time.  Needs to be YYYY/MM/DD:hh:mm, on a 24-hour clock")
                raise

    return (name, priority)

def loadExcludeFile(name):
    """ Load a list of patterns to exclude from a file. """
    try:
        with open(name) as f:
            excludes = [x.rstrip('\n') for x in f.readlines()]
        return excludes
    except IOError as e:
        #traceback.print_exc()
        return []

# Load all the excludes we might want
def loadExcludes(args):
    if not args.ignoreglobalexcludes:
        globalExcludes.extend(loadExcludeFile(globalExcludeFile))
    if args.cvs:
        globalExcludes.extend(cvsExcludes)
    if args.excludes:
        globalExcludes.extend(args.excludes)
    if args.excludefiles:
        for f in args.excludefiles:
            globalExcludes.extend(loadExcludeFile(f))
    excludeFile         = args.excludefilename
    localExcludeFile    = args.localexcludefilename

def sendMessage(message):
    if verbosity > 4:
        logger.debug("Send: %s", str(message))
    conn.send(message)

def receiveMessage():
    response = conn.receive()
    if verbosity > 4:
        logger.debug("Receive: %s", str(response))
    return response

def sendAndReceive(message):
    sendMessage(message)
    return receiveMessage()

def sendDirEntry(parent, files):
    # send a fake root directory
    message = {
        'message': 'DIR',
        'files':  files,
        'path':  None,
        'inode': parent,
        'files': files
        }

    #for x in map(os.path.realpath, args.directories):
        #(dir, name) = os.path.split(x)
        #file = mkFileInfo(dir, name)
        #if file and file["dir"] == 1:
            #files.append(file)
    #
    # and send it.
    response = sendAndReceive(message)
    handleAckDir(response)

def requestTargetDir():
    global targetDir, targetStat
    message = { "message" : "TMPDIR" }
    response = sendAndReceive(message)
    if response['status'] == 'OK':
        t = response['target']
        if os.path.exists(t):
            targetStat = os.stat(t)
            targetDir = t
        else:
            logger.error("Unable to access target directory %s.  Ignorning copy directive", t)

def splitDirs(x):
    root, rest = os.path.split(x)
    if root and rest:
        ret = splitDirs(root)
        ret.append(rest)
    elif root:
        if root is '/':
            ret = [root]
        else:
            ret = splitDirs(root)
    else:
        ret = [rest]
    return ret

sentDirs = {}

def makePrefix(root, path):
    """ Create common path directories.  Will be empty, except for path elements to the repested directories. """
    rPath = os.path.relpath(path, root)
    pathDirs = splitDirs(rPath)
    parent = 0
    current = root
    for d in pathDirs:
        dirPath = os.path.join(current, d)
        st = os.lstat(dirPath)
        f = mkFileInfo(current, d)
        if dirPath not in sentDirs:
            sendDirEntry(parent, [f])
            sentDirs[dirPath] = parent
        parent = st.st_ino
        current = dirPath
     
def processCommandLine():
    """ Do the command line thing.  Register arguments.  Parse it. """
    defaultBackupSet = time.strftime("Backup_%Y-%m-%d_%H:%M:%S")
    parser = argparse.ArgumentParser(description='Tardis Backup Client')

    parser.add_argument('--server', '-s',       dest='server', default='localhost',     help='Set the destination server. Default: %(default)s')
    parser.add_argument('--port', '-p',         dest='port', type=int, default=9999,    help='Set the destination server port. Default: %(default)s')
    parser.add_argument('--ssl', '-S',          dest='ssl', action='store_true', default=False,           help='Use SSL connection')

    pwgroup = parser.add_mutually_exclusive_group()
    pwgroup.add_argument('--password',          dest='password', default=None,          help='Encrypt files with this password')
    pwgroup.add_argument('--password-file',     dest='passwordfile', default=None,      help='Read password from file')

    # Create a group of mutually exclusive options for naming the backup set
    namegroup = parser.add_mutually_exclusive_group()
    namegroup.add_argument('--name',   '-n',    dest='name', default=defaultBackupSet,  help='Set the backup name')
    namegroup.add_argument('--hourly', '-H',    dest='hourly', action='store_true',     help='Run an hourly backup')
    namegroup.add_argument('--daily',  '-D',    dest='daily', action='store_true',      help='Run a daily backup')
    namegroup.add_argument('--weekly', '-W',    dest='weekly', action='store_true',     help='Run a weekly backup')
    namegroup.add_argument('--monthly','-M',    dest='monthly', action='store_true',    help='Run a monthly backup')
    namegroup.add_argument('--auto',   '-A',    dest='auto', action='store_true',       help='Automatically name the backup, from daily, weekly, or monthly')

    parser.add_argument('--priority',           dest='priority', type=int, default=None,    help='Set the priority of this backup')
    parser.add_argument('--maxdepth', '-d',     dest='maxdepth', type=int, default=0,       help='Maximum depth to search')
    parser.add_argument('--crossdevice', '-c',  action='store_true', dest='crossdev',       help='Cross devices')
    parser.add_argument('--hostname',           dest='hostname', default=None,              help='Set the hostname')

    parser.add_argument('--basepath',           dest='basepath', default='none', choices=['none', 'common', 'full'],    help="Select style of root path handling Default: %(default)s")

    excgrp = parser.add_argument_group('Exclusion options', 'Options for handling exclusions')
    excgrp.add_argument('--cvs-ignore',         dest='cvs', action='store_true',            help='Ignore files like CVS')
    excgrp.add_argument('--exclude', '-x',      dest='excludes', action='append',           help='Patterns to exclude globally (may be repeated)')
    excgrp.add_argument('--exclude-file', '-X', dest='excludefiles', action='append',       help='Load patterns from exclude file (may be repeated)')
    excgrp.add_argument('--exclude-file-name',  dest='excludefilename', default=excludeFile,                            help='Load recursive exclude files from this.  Default: %(default)s')
    excgrp.add_argument('--local-exclude-file-name',  dest='localexcludefilename', default=localExcludeFile,            help='Load local exclude files from this.  Default: %(default)s')
    excgrp.add_argument('--ignore-global-excludes',   dest='ignoreglobalexcludes', action='store_true', default=False,  help='Ignore the global exclude file')

    comgrp = parser.add_argument_group('Communications options', 'Options for specifying details about the communications protocol.  Mostly for debugging')
    comgrp.add_argument('--clones', '-L',       dest='clones', type=int, default=100,           help='Maximum number of clones per chunk.  0 to disable cloning.  Default: %(default)s')
    comgrp.add_argument('--batchdir', '-B',     dest='batchdirs', type=int, default=16,         help='Maximum size of small dirs to send.  0 to disable batching.  Default: %(default)s')
    comgrp.add_argument('--batchsize',          dest='batchsize', type=int, default=100,        help='Maximum number of small dirs to batch together.  Default: %(default)s')
    comgrp.add_argument('--chunksize',          dest='chunksize', type=int, default=256*1024,   help='Chunk size for sending data.  Default: %(default)s')
    comgrp.add_argument('--dirslice',           dest='dirslice', type=int, default=1000,        help='Maximum number of directory entries per message.  Default: %(default)s')
    comgrp.add_argument('--protocol',           dest='protocol', default="bson", choices=["json", "bson"], help='Protocol for data transfer.  Default: %(default)s')
    parser.add_argument('--copy',               dest='copy', action='store_true',                   help='Copy files directly to target.  Only works if target is localhost')

    parser.add_argument('--purge', '-P',        dest='purge', action='store_true', default=False,   help='Purge old backup sets when backup complete')
    parser.add_argument('--purge-priority',     dest='purgeprior', type=int, default=None,          help='Delete below this priority (Default: Backup priority)')
    prggroup = parser.add_mutually_exclusive_group()
    prggroup.add_argument('--keep-days',        dest='purgedays', type=int, default=None,           help='Number of days to keep')
    prggroup.add_argument('--keep-hours',       dest='purgehours', type=int, default=None,          help='Number of hours to keep')
    prggroup.add_argument('--keep-time',        dest='purgetime', default=None,                     help='Purge before this time.  Format: YYYY/MM/DD:hh:mm')

    parser.add_argument('--version',            action='version', version='%(prog)s ' + version,    help='Show the version')
    parser.add_argument('--stats',              action='store_true', dest='stats',                  help='Print stats about the transfer')
    parser.add_argument('--verbose', '-v',      dest='verbose', action='count',                     help='Increase the verbosity')


    dangergroup = parser.add_argument_group("DANGEROUS", "Dangerous options, use only if you're very knowledgable of Tardis functionality")
    dangergroup.add_argument('--ignore-ctime',      dest='ignorectime', action='store_true', default=False,     help='Ignore CTime when determining clonability')

    parser.add_argument('directories',          nargs='*', default='.', help="List of files to sync")

    return parser.parse_args()

def main():
    global starttime, args, config, conn, verbosity, ignorectime, crypt
    logging.basicConfig(format="%(message)s")
    args = processCommandLine()

    starttime = datetime.datetime.now()

    verbosity=args.verbose
    ignorectime = args.ignorectime

    try:
        # Figure out the name and the priority of this backupset
        (name, priority) = setBackupName(args)

        # Load the excludes
        loadExcludes(args)

        # Error check the purge parameter.  Disable it if need be
        if args.purge and not purgeTime:
            logger.error("Must specify purge days with this option set")
            args.purge=False

        # Load any password info
        password = args.password
        args.password = None
        if args.passwordfile:
            with open(args.passwordfile, "r") as f:
                password = f.readline()
        if password:
            crypt = TardisCrypto.TardisCrypto(password)
        password = None
    except Exception as e:
        logger.critical("Unable to initialize: %s", (str(e)))
        sys.exit(1)

    # Open the connection
    try:
        if args.protocol == 'json':
            conn = JsonConnection(args.server, args.port, name, priority, args.ssl, args.hostname)
            setEncoder("base64")
        elif args.protocol == 'bson':
            conn = BsonConnection(args.server, args.port, name, priority, args.ssl, args.hostname)
            setEncoder("bin")
    except Exception as e:
        logger.critical("Unable to open connection with %s:%d: ", args.server, args.port, str(e))
        sys.exit(1)

    if verbosity or args.stats:
        logger.info("Name: {} Server: {}:{} Session: {}".format(name, args.server, args.port, conn.getSessionId()))

    if args.basepath == 'common':
        rootdir = os.path.commonprefix(map(os.path.realpath, args.directories))
    elif args.basepath == 'full':
        rootdir = '/'
    else:
        rootdir = None

    if args.copy:
        requestTargetDir()

    # Now, do the actual work here.
    try:
        for x in map(os.path.realpath, args.directories):
            if rootdir:
                makePrefix(rootdir, x)
            else:
                (d, name) = os.path.split(x)
                f = mkFileInfo(d, name)
                sendDirEntry(0, [f])

        for x in map(os.path.realpath, args.directories):
            if rootdir:
                root = rootdir
            else:
                (d, name) = os.path.split(x)
                root = d

            recurseTree(x, root, depth=args.maxdepth, excludes=globalExcludes)

        # If any clone or batch requests still lying around, send them
        flushClones()
        flushBatchDirs()

        if args.purge:
            if args.purgetime:
                sendPurge(False)
            else:
                sendPurge(True)
        conn.close()
    except KeyboardInterrupt:
        logger.warning("Backup Interupted")

    endtime = datetime.datetime.now()

    if args.stats:
<<<<<<< HEAD
        logger.info("Runtime: {}".format((endtime - starttime)))
        logger.info("Backed Up:   Dirs: {:,}  Files: {:,}  Links: {:,}  Total Size: {:}".format(stats['dirs'], stats['files'], stats['links'], Util.fmtSize(stats['backed'])))
        if conn is not None:
            connstats = conn.getStats()
            logger.info("Messages:    Sent: {:,} ({:}) Received: {:,} ({:})".format(connstats['messagesSent'], Util.fmtSize(connstats['bytesSent']), connstats['messagesRecvd'], Util.fmtSize(connstats['bytesRecvd'])))
        logger.info("Data Sent:   {:}".format(Util.fmtSize(stats['dataSent'])))
=======
        print "Runtime: {}".format((endtime - starttime))
        print "Backed Up:   Dirs: {:,}  Files: {:,}  Links: {:,}  Total Size: {:}".format(stats['dirs'], stats['files'], stats['links'], Util.fmtSize(stats['backed']))
        print "Files Sent:  Full: {:,}  Deltas: {:,}".format(stats['new'], stats['delta'])
        if conn is not None:
            connstats = conn.getStats()
            print "Messages:    Sent: {:,} ({:})  Received: {:,} ({:})".format(connstats['messagesSent'], Util.fmtSize(connstats['bytesSent']), connstats['messagesRecvd'], Util.fmtSize(connstats['bytesRecvd']))
        print "Data Sent:   {:}".format(Util.fmtSize(stats['dataSent']))
>>>>>>> 122da04f

if __name__ == '__main__':
    sys.exit(main())<|MERGE_RESOLUTION|>--- conflicted
+++ resolved
@@ -354,12 +354,7 @@
                 x.close()
             stats['new'] += 1
     else:
-<<<<<<< HEAD
         logger.error("Error: Unknown inode {}".format(inode))
-=======
-        #print "Error: Unknown inode {}".format(inode)
-        pass
->>>>>>> 122da04f
 
 def handleAckDir(message):
     content = message["content"]
@@ -998,22 +993,14 @@
     endtime = datetime.datetime.now()
 
     if args.stats:
-<<<<<<< HEAD
         logger.info("Runtime: {}".format((endtime - starttime)))
         logger.info("Backed Up:   Dirs: {:,}  Files: {:,}  Links: {:,}  Total Size: {:}".format(stats['dirs'], stats['files'], stats['links'], Util.fmtSize(stats['backed'])))
+        logger.info("Files Sent:  Full: {:,}  Deltas: {:,}".format(stats['new'], stats['delta'])
+        logger.info("Runtime: {}".format((endtime - starttime))
         if conn is not None:
             connstats = conn.getStats()
             logger.info("Messages:    Sent: {:,} ({:}) Received: {:,} ({:})".format(connstats['messagesSent'], Util.fmtSize(connstats['bytesSent']), connstats['messagesRecvd'], Util.fmtSize(connstats['bytesRecvd'])))
         logger.info("Data Sent:   {:}".format(Util.fmtSize(stats['dataSent'])))
-=======
-        print "Runtime: {}".format((endtime - starttime))
-        print "Backed Up:   Dirs: {:,}  Files: {:,}  Links: {:,}  Total Size: {:}".format(stats['dirs'], stats['files'], stats['links'], Util.fmtSize(stats['backed']))
-        print "Files Sent:  Full: {:,}  Deltas: {:,}".format(stats['new'], stats['delta'])
-        if conn is not None:
-            connstats = conn.getStats()
-            print "Messages:    Sent: {:,} ({:})  Received: {:,} ({:})".format(connstats['messagesSent'], Util.fmtSize(connstats['bytesSent']), connstats['messagesRecvd'], Util.fmtSize(connstats['bytesRecvd']))
-        print "Data Sent:   {:}".format(Util.fmtSize(stats['dataSent']))
->>>>>>> 122da04f
 
 if __name__ == '__main__':
     sys.exit(main())
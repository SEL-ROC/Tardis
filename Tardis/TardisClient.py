--- conflicted
+++ resolved
@@ -907,14 +907,8 @@
     return parser.parse_args()
 
 def main():
-<<<<<<< HEAD
     global starttime, args, config, conn, verbosity, ignorectime, crypt
-
-    levels = [logging.WARNING, logging.INFO, logging.DEBUG]
-=======
-    global starttime, args, config, conn, verbosity, ignorectime, crypt,  logger
     levels = [logging.WARNING, logging.INFO, logging.DEBUG] #, logging.TRACE]
->>>>>>> e2ae9f3a
 
     logging.basicConfig(format="%(message)s")
     logger = logging.getLogger('')

# vim: set et sw=4 sts=4 fileencoding=utf-8:
#
# Tardis: A Backup System
# Copyright 2013-2014, Eric Koldinger, All Rights Reserved.
# kolding@washington.edu
#
# Redistribution and use in source and binary forms, with or without
# modification, are permitted provided that the following conditions are met:
#
#     * Redistributions of source code must retain the above copyright
#       notice, this list of conditions and the following disclaimer.
#     * Redistributions in binary form must reproduce the above copyright
#       notice, this list of conditions and the following disclaimer in the
#       documentation and/or other materials provided with the distribution.
#     * Neither the name of the copyright holder nor the
#       names of its contributors may be used to endorse or promote products
#       derived from this software without specific prior written permission.
#
# THIS SOFTWARE IS PROVIDED BY THE COPYRIGHT HOLDERS AND CONTRIBUTORS "AS IS"
# AND ANY EXPRESS OR IMPLIED WARRANTIES, INCLUDING, BUT NOT LIMITED TO, THE
# IMPLIED WARRANTIES OF MERCHANTABILITY AND FITNESS FOR A PARTICULAR PURPOSE
# ARE DISCLAIMED. IN NO EVENT SHALL THE COPYRIGHT HOLDER OR CONTRIBUTORS BE
# LIABLE FOR ANY DIRECT, INDIRECT, INCIDENTAL, SPECIAL, EXEMPLARY, OR
# CONSEQUENTIAL DAMAGES (INCLUDING, BUT NOT LIMITED TO, PROCUREMENT OF
# SUBSTITUTE GOODS OR SERVICES; LOSS OF USE, DATA, OR PROFITS; OR BUSINESS
# INTERRUPTION) HOWEVER CAUSED AND ON ANY THEORY OF LIABILITY, WHETHER IN
# CONTRACT, STRICT LIABILITY, OR TORT (INCLUDING NEGLIGENCE OR OTHERWISE)
# ARISING IN ANY WAY OUT OF THE USE OF THIS SOFTWARE, EVEN IF ADVISED OF THE
# POSSIBILITY OF SUCH DAMAGE.

import os, sys
import os.path
import logging
import socket
import fnmatch
from stat import *
import json
import argparse
import time
import datetime
import base64
import traceback
import subprocess
import hashlib
import tempfile
import cStringIO
import pycurl
from functools import partial

from rdiff_backup import librsync

import TardisCrypto
from Connection import JsonConnection, BsonConnection
import Util

excludeFile         = ".tardis-excludes"
localExcludeFile    = ".tardis-local-excludes"
globalExcludeFile   = "/etc/tardis/excludes"

starttime           = None

encoding            = None
encoder             = None
decoder             = None

purgePriority       = None
purgeTime           = None

globalExcludes      = []
cvsExcludes         = ["RCS", "SCCS", "CVS", "CVS.adm", "RCSLOG", "cvslog.*", "tags", "TAGS", ".make.state", ".nse_depinfo",
                       "*~", "#*", ".#*", ",*", "_$*", "*$", "*.old", "*.bak", "*.BAK", "*.orig", "*.rej", ".del-*", "*.a",
                       "*.olb", "*.o", "*.obj", "*.so", "*.exe", "*.Z", "*.elc", "*.ln", "core", ".svn/", ".git/", ".hg/", ".bzr/"]
verbosity           = 0
version             = "0.4"

ignorectime         = False

conn                = None
args                = None
targetDir           = None
targetStat          = None

cloneDirs           = []
cloneContents       = {}
batchDirs           = []

crypt               = None
logger              = logging.getLogger('')

stats = { 'dirs' : 0, 'files' : 0, 'links' : 0, 'backed' : 0, 'dataSent': 0, 'dataRecvd': 0 , 'new': 0, 'delta': 0}

inodeDB             = {}

class CustomArgumentParser(argparse.ArgumentParser):
    def __init__(self, *args, **kwargs):
        super(CustomArgumentParser, self).__init__(*args, **kwargs)

    def convert_arg_line_to_args(self, line):
        for arg in line.split():
            if not arg.strip():
                continue
            if arg[0] == '#':
                break
            yield arg

def setEncoder(format):
    if format == 'base64':
        encoding = "base64"
        encoder  = base64.b64encode
        decoder  = base64.b64decode
    elif format == 'bin':
        encoding = "bin"
        encoder = lambda x: x
        decoder = lambda x: x

def filelist(dir, excludes):
    files = os.listdir(dir)
    for p in excludes:
        remove = [x for x in fnmatch.filter(files, p)]
        if len(remove):
            files = list(set(files) - set(remove))
    for f in files:
        yield f

def processChecksums(inodes):
    """ Generate a delta and send it """
    files = []
    for inode in inodes:
        if inode in inodeDB:
            (fileInfo, pathname) = inodeDB[inode]
            m = hashlib.md5()
            s = os.lstat(pathname)
            mode = s.st_mode
            if S_ISLNK(mode):
                chunk = os.readlink(pathname)
            else:
                with open(pathname, "rb") as file:
                    for chunk in iter(partial(file.read, args.chunksize), ''):
                        m.update(chunk)
            checksum = m.hexdigest()
            files.append({ "inode": inode, "checksum": checksum })
    message = {
        "message": "CKS",
        "files": files
    }

    response = sendAndReceive(message)

    if not response["message"] == "ACKSUM":
        raise Exception
    # First, delete all the files which are "done", ie, matched
    for i in [tuple(x) for x in response['done']]:
        if verbosity > 1:
            if i in inodeDB:
                (x, name) = inodeDB[i]
                logger.debug("File: [C]: %s", Util.shortPath(name))
        if i in inodeDB:
            del inodeDB[i]
    # First, then send content for any files which don't
    # FIXME: TODO: There should be a test in here for Delta's
    for i in [tuple(x) for x in response['content']]:
        if verbosity > 1:
            if i in inodeDB:
                (x, name) = inodeDB[i]
                if "size" in x:
                    size = x["size"]
                else:
                    size = 0;
                logger.debug("File: [N]: %s %d", Util.shortPath(name), size)
        sendContent(i)
        if i in inodeDB:
            del inodeDB[i]

def makeEncryptor():
    if crypt:
        iv = crypt.getIV()
        encryptor = crypt.getContentCipher(iv)
        func = lambda x: encryptor.encrypt(crypt.pad(x))
    else:
        iv = None
        func = lambda x: x
    return (func, iv)

def processDelta(inode):
    """ Generate a delta and send it """
    if inode in inodeDB:
        (fileInfo, pathname) = inodeDB[inode]
        message = {
            "message" : "SGR",
            "inode" : inode
        }

        sigmessage = sendAndReceive(message)

        if sigmessage['status'] == 'OK':
            newsig = None
            oldchksum = sigmessage['checksum']
            sigfile = cStringIO.StringIO()
            #sigfile = cStringIO.StringIO(conn.decode(sigmessage['signature']))
            Util.receiveData(conn.sender, sigfile)
            sigfile.seek(0)

            delta = librsync.DeltaFile(sigfile, open(pathname, "rb"))

            ### BUG: If the file is being changed, this value and the above may be different.
            m = hashlib.md5()
            filesize = 0
            stats['delta'] += 1
            with open(pathname, "rb") as file:
                for chunk in iter(partial(file.read, args.chunksize), ''):
                    m.update(chunk)
                    filesize += len(chunk)
                if crypt:
                    file.seek(0)
                    newsig = librsync.SigFile(file)
                checksum = m.hexdigest()

                (encrypt, iv) = makeEncryptor()

                message = {
                    "message": "DEL",
                    "inode": inode,
                    "size": filesize,
                    "checksum": checksum,
                    "basis": oldchksum,
                    "encoding": encoding
                }
                if iv:
                    #message["iv"] = conn.encode(iv)
                    message["iv"] = base64.b64encode(iv)

                sendMessage(message)
<<<<<<< HEAD
                compress = True if (args.compress and (filesize > args.mincompsize)) else False
                (sent, ck) = Util.sendData(conn.sender, delta, encrypt, chunksize=args.chunksize, compress=compress, stats=stats)
                stats['dataSent']
=======
                Util.sendData(conn.sender, delta, encrypt, chunksize=args.chunksize, compress=False)
>>>>>>> 35bff258
                delta.close()
                if newsig:
                    message = {
                        "message" : "SIG",
                        "checksum": checksum
                    }
                    sendMessage(message)
<<<<<<< HEAD
                    Util.sendData(conn.sender, newsig, lambda x:x, chunksize=args.chunksize, stats=stats)            # Don't bother to encrypt the signature
=======
                    Util.sendData(conn.sender, newsig, lambda x:x, chunksize=args.chunksize, compress=False)            # Don't bother to encrypt the signature
>>>>>>> 35bff258
        else:
            sendContent(inode)

def copyContent(inode):
    (fileInfo, pathname) = inodeDB[inode]
    dest = tempfile.NamedTemporaryFile(delete=False, dir=targetDir)
    mode = fileInfo['mode']
    if S_ISDIR(mode):
        return
    m = hashlib.md5()
    if S_ISLNK(mode):
        data = os.readlink(pathname)
        m.update(data)
        dest.write(data)
        size = len(data)
    else:
        src = open(pathname, 'rb')
        # Now, read the destination and generate the checksum
        # Use the destination file to make sure we have the same data
        size = 0
        for chunk in iter(partial(src.read, args.chunksize), ''):
            dest.write(chunk)
            m.update(chunk)
            size += len(chunk)
        src.close()


    checksum = m.hexdigest()
    os.chown(dest.name, targetStat.st_uid, targetStat.st_gid)

    message = {
        "message"   : "CPY",
        "checksum"  : checksum,
        "inode"     : inode,
        'file'      : dest.name,
        'size'      : size
        }
    sendMessage(message)
    dest.close()
    stats['new'] += 1

def sendSignature(f):
    pass

def sendContent(inode):
    if inode in inodeDB:
        if targetDir:
            return copyContent(inode)

        checksum = None
        (fileInfo, pathname) = inodeDB[inode]
        if pathname:
            mode = fileInfo["mode"]
            filesize = fileInfo["size"]
            if S_ISDIR(mode):
                return
            (encrypt, iv) = makeEncryptor()
            message = {
                "message" : "CON",
                "inode" : inode,
                "encoding" : encoding,
                "pathname" : pathname
                }
            if iv:
                #message["iv"] = conn.encode(iv)
                message["iv"] = base64.b64encode(iv)
            # Attempt to open the data source
            # Punt out if unsuccessful
            try:
                if S_ISLNK(mode):
                    # It's a link.  Send the contents of readlink
                    #chunk = os.readlink(pathname)
                    x = cStringIO.StringIO(os.readlink(pathname))
                else:
                    x = open(pathname, "rb")
            except IOError as e:
                logger.error("Error: Could not open %s: %s", pathname, e)
                return

            # Attempt to send the data.
            try:
                compress = True if (args.compress and (filesize > args.mincompsize)) else False
                sendMessage(message)
<<<<<<< HEAD
                (size, checksum) = Util.sendData(conn.sender, x, encrypt, checksum=True, chunksize=args.chunksize, compress=compress, stats=stats)
=======
                (size, checksum) = Util.sendData(conn.sender, x, encrypt, checksum=True, chunksize=args.chunksize, compress=False)
>>>>>>> 35bff258

                if crypt:
                    x.seek(0)
                    sig = librsync.SigFile(x)
                    message = {
                        "message" : "SIG",
                        "checksum": checksum
                    }
                    sendMessage(message)
<<<<<<< HEAD
                    Util.sendData(conn, sig, lambda x:x, chunksize=args.chunksize, stats=stats)            # Don't bother to encrypt the signature
=======
                    Util.sendData(conn, sig, lambda x:x, chunksize=args.chunksize, compress=False)            # Don't bother to encrypt the signature
>>>>>>> 35bff258
            except Exception as e:
                logger.error("Caught exception during sending of data: %s", e)
                logger.exception(e)
            finally:
                x.close()
            stats['new'] += 1
    else:
        logger.error("Error: Unknown inode {}".format(inode))

def handleAckDir(message):
    content = message["content"]
    done    = message["done"]
    delta   = message["delta"]
    cksum   = message["cksum"]

    if verbosity > 2:
        logger.debug("Processing ACKDIR: Up-to-date: %3d New Content: %3d Delta: %3d ChkSum: %3d -- %s", len(done), len(content), len(delta), len(cksum), Util.shortPath(message['path'], 40))

    for i in [tuple(x) for x in done]:
        if i in inodeDB:
            del inodeDB[i]

    for i in [tuple(x) for x in content]:
        if verbosity > 1:
            if i in inodeDB:
                (x, name) = inodeDB[i]
                if "size" in x:
                    size = x["size"]
                else:
                    size = 0;
                logger.info("File: [N]: %s %d", Util.shortPath(name), size)
        sendContent(i)
        if i in inodeDB:
            del inodeDB[i]

    for i in [tuple(x) for x in delta]:
        if verbosity > 1:
			if i in inodeDB:
				(x, name) = inodeDB[i]
				logger.info("File: [D]: %s", Util.shortPath(name))
        processDelta(i)
        if i in inodeDB:
            del inodeDB[i]

    # Collect the ACK messages
    if len(cksum) > 0:
        processChecksums([tuple(x) for x in cksum])

def mkFileInfo(dir, name):
    file = None
    pathname = os.path.join(dir, name)
    s = os.lstat(pathname)
    mode = s.st_mode
    if S_ISREG(mode) or S_ISDIR(mode) or S_ISLNK(mode):
        name = unicode(name.decode('utf8', 'ignore'))
        if crypt:
            name = crypt.encryptFilename(name)
        finfo =  {
            'name':   name,
            'inode':  s.st_ino,
            'dir':    S_ISDIR(mode),
            'link':   S_ISLNK(mode),
            'nlinks': s.st_nlink,
            'size':   s.st_size,
            'mtime':  s.st_mtime,
            'ctime':  s.st_ctime,
            'atime':  s.st_atime,
            'mode':   s.st_mode,
            'uid':    s.st_uid,
            'gid':    s.st_gid,
            'dev':    s.st_dev
            }

        inodeDB[(s.st_ino, s.st_dev)] = (finfo, pathname)
    else:
        if verbosity:
            logger.info("Skipping special file: %s", pathname)
        finfo = None
    return finfo
    
def processDir(dir, dirstat, excludes=[], allowClones=True):
    stats['dirs'] += 1;

    device = dirstat.st_dev

    # Process an exclude file which will be passed on down to the receivers
    newExcludes = loadExcludeFile(os.path.join(dir, excludeFile))
    newExcludes.extend(excludes)
    excludes = newExcludes

    # Add a list of local files to exclude.  These won't get passed to lower directories
    localExcludes = list(excludes)
    localExcludes.extend(loadExcludeFile(os.path.join(dir, localExcludeFile)))

    files = []
    subdirs = []

    try:
        for f in filelist(dir, localExcludes):
            try:
                file = mkFileInfo(dir, f)
                if file and (args.crossdev or device == file['dev']):
                    mode = file["mode"]
                    if S_ISLNK(mode):
                        stats['links'] += 1
                    elif S_ISREG(mode):
                        stats['files'] += 1
                        stats['backed'] += file["size"]

                    if S_ISDIR(mode):
                            subdirs.append(os.path.join(dir, f))

                    files.append(file)
            except (IOError, OSError) as e:
                logger.error("Error processing %s: %s", os.path.join(dir, f), str(e))
            except Exception as e:
                ## Is this necessary?  Fold into above?
                logger.error("Error processing %s: %s", os.path.join(dir, f), str(e))
                #logger.exception(e)
                #traceback.print_exc()
    except (IOError, OSError) as e:
        logger.error("Error reading directory %s: %s" ,dir, str(e))

    return (files, subdirs, excludes)

def handleAckClone(message):
    if message["message"] != "ACKCLN":
        raise Exception("Expected ACKCLN.  Got {}".format(message["message"]))
    if verbosity > 2:
        logger.debug("Processing ACKCLN: Up-to-date: %d New Content: %d", len(message['done']), len(message['content']))

    # Process the directories that have changed
    for i in message["content"]:
        finfo = tuple(i)
        if finfo in cloneContents:
            (path, files) = cloneContents[finfo]
            if len(files) < args.batchdirs:
                if verbosity > 1:
                    logger.debug("ResyncDir: [Batched] %s", Util.shortPath(path))
                (inode, device) = finfo
                batchDirs.append(makeDirMessage(path, inode, device, files))
                if len(batchDirs) >= args.batchsize:
                    flushBatchDirs()
            else:
                if verbosity > 1:
                    logger.debug("ResyncDir: %s", Util.shortPath(path))
                flushBatchDirs()
                sendDirChunks(path, finfo, files)
            del cloneContents[finfo]

    # Purge out what hasn't changed
    for i in message["done"]:
        inode = tuple(i)
        if inode in cloneContents:
            (path, files) = cloneContents[inode]
            for f in files:
                if f['inode'] in inodeDB:
                    del inodeDB[f['inode']]
            del cloneContents[inode]
        if inode in inodeDB:
            del inodeDB[inode]
        
def sendClones():
    message = {
        'message': 'CLN',
        'clones': cloneDirs
    }
    response = sendAndReceive(message)
    handleAckClone(response)
    del cloneDirs[:]

def flushClones():
    if len(cloneDirs):
        sendClones()

def sendBatchDirs():
    message = {
        'message' : 'BATCH',
        'batch': batchDirs
    }
    logger.debug("BATCH Starting. %s commands", len(batchDirs))

    response = sendAndReceive(message)
    for ack in response['responses']:
        handleAckDir(ack)

    logger.debug("BATCH Ending.")

    del batchDirs[:]

def flushBatchDirs():
    if len(batchDirs):
        sendBatchDirs()

def sendPurge(relative):
    message =  { 'message': 'PRG' }
    if purgePriority:
        message['priority'] = purgPriority
    if purgeTime:
        message.update( { 'time': purgeTime, 'relative': relative })

    response = sendAndReceive(message)

def sendDirChunks(path, inode, files):
    message = {
        'message': 'DIR',
        'path':  path,
        'inode': list(inode)
    }

    chunkNum = 0
    for x in range(0, len(files), args.dirslice):
        if verbosity > 3:
            logger.debug("---- Generating chunk %d ----", chunkNum)
        chunkNum += 1
        chunk = files[x : x + args.dirslice]
        message["files"] = chunk
        if verbosity > 3:
            logger.debug("---- Sending chunk ----")
        response = sendAndReceive(message)
        handleAckDir(response)

def makeDirMessage(path, inode, dev, files):
    message = {
        'files':  files,
        'inode':  [inode, dev],
        'path':   path,
        'message': 'DIR',
        }
    return message

def recurseTree(dir, top, depth=0, excludes=[]):
    newdepth = 0
    if depth > 0:
        newdepth = depth - 1

    s = os.lstat(dir)
    if not S_ISDIR(s.st_mode):
        return

    try:
        #logger.info("Dir: %s", Util.shortPath(dir))
        logmsg = "Dir: {}".format(Util.shortPath(dir))
        #logger.debug("Excludes: %s", str(excludes))

        (files, subdirs, subexcludes) = processDir(dir, s, excludes)

        # Check the max time on all the files.  If everything is before last timestamp, just clone
        cloneable = False
        #print "Checking cloneablity: {} Last {} ctime {} mtime {}".format(dir, conn.lastTimestamp, s.st_ctime, s.st_mtime)
        if (args.clones > 0) and (s.st_ctime < conn.lastTimestamp) and (s.st_mtime < conn.lastTimestamp):
            if len(files) > 0:
                if ignorectime:
                    maxTime = max(x["mtime"] for x in files)
                else:
                    maxTime = max(map(lambda x: max(x["ctime"], x["mtime"]), files))
                #print "Max file timestamp: {} Last Timestamp {}".format(maxTime, conn.lastTimestamp)
            else:
                maxTime = max(s.st_ctime, s.st_mtime)

            if maxTime < conn.lastTimestamp:
                cloneable = True

        if cloneable:
            logmsg += " [Clone]"
            logger.info(logmsg)

            filenames = sorted([x["name"] for x in files])
            m = hashlib.md5()
            for f in filenames:
                m.update(f.encode('utf8', 'ignore'))

            cloneDirs.append({'inode':  s.st_ino, 'dev': s.st_dev, 'numfiles': len(files), 'cksum': m.hexdigest()})
            cloneContents[(s.st_ino, s.st_dev)] = (os.path.relpath(dir, top), files)
            flushBatchDirs()
            if len(cloneDirs) >= args.clones:
                flushClones()
        else:
            if len(files) < args.batchdirs:
                logmsg += " [Batched]"
                logger.info(logmsg)
                flushClones()
                batchDirs.append(makeDirMessage(os.path.relpath(dir, top), s.st_ino, s.st_dev, files))
                if len(batchDirs) >= args.batchsize:
                    flushBatchDirs()
            else:
                logger.info(logmsg)
                flushClones()
                flushBatchDirs()
                sendDirChunks(os.path.relpath(dir, top), (s.st_ino, s.st_dev), files)

        # Make sure we're not at maximum depth
        if depth != 1:
            for subdir in sorted(subdirs):
                recurseTree(subdir, top, newdepth, subexcludes)

    except (OSError) as e:
        logger.error("Error handling directory: %s: %s", dir, str(e))
        #raise
        #traceback.print_exc()
    except (IOError) as e:
        logger.error("Error handling directory: %s: %s", dir, str(e))
        raise
    except Exception as e:
        # TODO: Clean this up
        #logger.exception(e)
        raise
        

def setBackupName(args):
    """ Calculate the name of the backup set """
    global purgeTime, purgePriority, starttime
    name = args.name
    priority = None
    keepdays = None
    # If auto is set, pick based on the day of the month, week, or just a daily
    if args.hourly:
        name = 'Hourly-{}'.format(starttime.strftime("%Y-%m-%d:%H:%M"))
        priority = 10
        keepdays = 1
    elif args.daily:
        name = 'Daily-{}'.format(starttime.strftime("%Y-%m-%d"))
        priority = 20
        keepdays = 30
    elif args.weekly:
        name = 'Weekly-{}'.format(starttime.strftime("%Y-%U"))
        priority = 30
        keepdays = 180
    elif args.monthly:
        name = 'Monthly-{}'.format(starttime.strftime("%Y-%m"))
        priority = 40

    # If priority was set, set it here
    if args.priority:
        priority = args.priority

    if args.purge:
        purgePriority = priority
        if args.purgeprior:
            purgePriority = args.purgeprior
        if keepdays:
            purgeTime = keepdays * 3600 * 24        # seconds in days
        if args.purgedays:
            purgeTime = args.purgedays * 3600 * 24
        if args.purgehours:
            purgeTime = args.purgedays * 3600
        if args.purgetime:
            try:
                purgeTime = time.mktime(time.strptime(args.purgetime, "%Y/%m/%d:%H:%M"))
            except ValueError:
                logger.error("Invalid format for --keep-time.  Needs to be YYYY/MM/DD:hh:mm, on a 24-hour clock")
                raise

    return (name, priority)

def loadExcludeFile(name):
    """ Load a list of patterns to exclude from a file. """
    try:
        with open(name) as f:
            excludes = [x.rstrip('\n') for x in f.readlines()]
        return excludes
    except IOError as e:
        #traceback.print_exc()
        return []

# Load all the excludes we might want
def loadExcludes(args):
    if not args.ignoreglobalexcludes:
        globalExcludes.extend(loadExcludeFile(globalExcludeFile))
    if args.cvs:
        globalExcludes.extend(cvsExcludes)
    if args.excludes:
        globalExcludes.extend(args.excludes)
    if args.excludefiles:
        for f in args.excludefiles:
            globalExcludes.extend(loadExcludeFile(f))
    excludeFile         = args.excludefilename
    localExcludeFile    = args.localexcludefilename

def sendMessage(message):
    if verbosity > 4:
        logger.debug("Send: %s", str(message))
    conn.send(message)

def receiveMessage():
    response = conn.receive()
    if verbosity > 4:
        logger.debug("Receive: %s", str(response))
    return response

def sendAndReceive(message):
    sendMessage(message)
    return receiveMessage()

def sendDirEntry(parent, device, files):
    # send a fake root directory
    message = {
        'message': 'DIR',
        'files': files,
        'path':  None,
        'inode': [parent, device],
        'files': files
        }

    #for x in map(os.path.realpath, args.directories):
        #(dir, name) = os.path.split(x)
        #file = mkFileInfo(dir, name)
        #if file and file["dir"] == 1:
            #files.append(file)
    #
    # and send it.
    response = sendAndReceive(message)
    handleAckDir(response)

def requestTargetDir():
    global targetDir, targetStat
    message = { "message" : "TMPDIR" }
    response = sendAndReceive(message)
    if response['status'] == 'OK':
        t = response['target']
        if os.path.exists(t):
            targetStat = os.stat(t)
            targetDir = t
        else:
            logger.error("Unable to access target directory %s.  Ignorning copy directive", t)

def splitDirs(x):
    root, rest = os.path.split(x)
    if root and rest:
        ret = splitDirs(root)
        ret.append(rest)
    elif root:
        if root is '/':
            ret = [root]
        else:
            ret = splitDirs(root)
    else:
        ret = [rest]
    return ret

sentDirs = {}

def makePrefix(root, path):
    """ Create common path directories.  Will be empty, except for path elements to the repested directories. """
    rPath     = os.path.relpath(path, root)
    pathDirs  = splitDirs(rPath)
    parent    = 0
    parentDev = 0
    current   = root
    for d in pathDirs:
        dirPath = os.path.join(current, d)
        st = os.lstat(dirPath)
        f = mkFileInfo(current, d)
        if dirPath not in sentDirs:
            sendDirEntry(parent, parentDev, [f])
            sentDirs[dirPath] = parent
        parent    = st.st_ino
        parentDev = st.st_dev
        current   = dirPath

def processCommandLine():
    """ Do the command line thing.  Register arguments.  Parse it. """
    defaultBackupSet = time.strftime("Backup_%Y-%m-%d_%H:%M:%S")
    #parser = argparse.ArgumentParser(description='Tardis Backup Client', fromfile_prefix_chars='@')
    # Use the custom arg parser, which handles argument files more cleanly
    parser = CustomArgumentParser(description='Tardis Backup Client', fromfile_prefix_chars='@',
                                  epilog='Options can be specified in files, with the filename specified by an @sign: e.g. "%(prog)s @args.txt" will read arguments from args.txt')

    parser.add_argument('--server', '-s',       dest='server', default='localhost',     help='Set the destination server. Default: %(default)s')
    parser.add_argument('--port', '-p',         dest='port', type=int, default=9999,    help='Set the destination server port. Default: %(default)s')
    parser.add_argument('--ssl', '-S',          dest='ssl', action='store_true', default=False,           help='Use SSL connection.  Default: %(default)s')

    parser.add_argument('--hostname',           dest='hostname', default=socket.gethostname(),            help='Set the hostname.  Default: %(default)s')

    pwgroup = parser.add_mutually_exclusive_group()
    pwgroup.add_argument('--password',          dest='password', default=None,          help='Encrypt files with this password')
    pwgroup.add_argument('--password-file',     dest='passwordfile', default=None,      help='Read password from file')
    pwgroup.add_argument('--password-url',      dest='passwordurl', default=None,       help='Retrieve password from the specified URL')

    parser.add_argument('--compress', '-z',     dest='compress', default=False, action='store_true',    help='Compress files')
    parser.add_argument('--compress-min',       dest='mincompsize', type=int,default=4096,              help='Minimum size to compress')
    """
    parser.add_argument('--compress-ignore-types',  dest='ignoretypes', default=None,                   help='File containing a list of types to ignore')
    parser.add_argument('--comprress-threshold',    dest='compthresh', type=float, default=0.9,         help='Maximum compression ratio to allow')
    """

    # Create a group of mutually exclusive options for naming the backup set
    namegroup = parser.add_mutually_exclusive_group()
    namegroup.add_argument('--name',   '-n',    dest='name', default=defaultBackupSet,  help='Set the backup name.  Default: %(default)s')
    namegroup.add_argument('--hourly', '-H',    dest='hourly', action='store_true',     help='Run an hourly backup')
    namegroup.add_argument('--daily',  '-D',    dest='daily', action='store_true',      help='Run a daily backup')
    namegroup.add_argument('--weekly', '-W',    dest='weekly', action='store_true',     help='Run a weekly backup')
    namegroup.add_argument('--monthly','-M',    dest='monthly', action='store_true',    help='Run a monthly backup')
    namegroup.add_argument('--auto',   '-A',    dest='auto', action='store_true',       help='Automatically name the backup, from daily, weekly, or monthly')

    parser.add_argument('--priority',           dest='priority', type=int, default=None,    help='Set the priority of this backup')
    parser.add_argument('--maxdepth', '-d',     dest='maxdepth', type=int, default=0,       help='Maximum depth to search')
    parser.add_argument('--crossdevice', '-c',  action='store_true', dest='crossdev',       help='Cross devices')

    parser.add_argument('--basepath',           dest='basepath', default='none', choices=['none', 'common', 'full'],    help="Select style of root path handling Default: %(default)s")

    excgrp = parser.add_argument_group('Exclusion options', 'Options for handling exclusions')
    excgrp.add_argument('--cvs-ignore',         dest='cvs', action='store_true',            help='Ignore files like CVS')
    excgrp.add_argument('--exclude', '-x',      dest='excludes', action='append',           help='Patterns to exclude globally (may be repeated)')
    excgrp.add_argument('--exclude-file', '-X', dest='excludefiles', action='append',       help='Load patterns from exclude file (may be repeated)')
    excgrp.add_argument('--exclude-file-name',  dest='excludefilename', default=excludeFile,                            help='Load recursive exclude files from this.  Default: %(default)s')
    excgrp.add_argument('--local-exclude-file-name',  dest='localexcludefilename', default=localExcludeFile,            help='Load local exclude files from this.  Default: %(default)s')
    excgrp.add_argument('--ignore-global-excludes',   dest='ignoreglobalexcludes', action='store_true', default=False,  help='Ignore the global exclude file')

    comgrp = parser.add_argument_group('Communications options', 'Options for specifying details about the communications protocol.  Mostly for debugging')
    comgrp.add_argument('--clones', '-L',       dest='clones', type=int, default=100,           help='Maximum number of clones per chunk.  0 to disable cloning.  Default: %(default)s')
    comgrp.add_argument('--batchdir', '-B',     dest='batchdirs', type=int, default=16,         help='Maximum size of small dirs to send.  0 to disable batching.  Default: %(default)s')
    comgrp.add_argument('--batchsize',          dest='batchsize', type=int, default=100,        help='Maximum number of small dirs to batch together.  Default: %(default)s')
    comgrp.add_argument('--chunksize',          dest='chunksize', type=int, default=256*1024,   help='Chunk size for sending data.  Default: %(default)s')
    comgrp.add_argument('--dirslice',           dest='dirslice', type=int, default=1000,        help='Maximum number of directory entries per message.  Default: %(default)s')
    comgrp.add_argument('--protocol',           dest='protocol', default="bson", choices=["json", "bson", "bsonc"], help='Protocol for data transfer.  Default: %(default)s')
    parser.add_argument('--copy',               dest='copy', action='store_true',                   help='Copy files directly to target.  Only works if target is localhost')

    parser.add_argument('--purge', '-P',        dest='purge', action='store_true', default=False,   help='Purge old backup sets when backup complete')
    parser.add_argument('--purge-priority',     dest='purgeprior', type=int, default=None,          help='Delete below this priority (Default: Backup priority)')
    prggroup = parser.add_mutually_exclusive_group()
    prggroup.add_argument('--keep-days',        dest='purgedays', type=int, default=None,           help='Number of days to keep')
    prggroup.add_argument('--keep-hours',       dest='purgehours', type=int, default=None,          help='Number of hours to keep')
    prggroup.add_argument('--keep-time',        dest='purgetime', default=None,                     help='Purge before this time.  Format: YYYY/MM/DD:hh:mm')

    parser.add_argument('--version',            action='version', version='%(prog)s ' + version,    help='Show the version')
    parser.add_argument('--stats',              action='store_true', dest='stats',                  help='Print stats about the transfer')
    parser.add_argument('--verbose', '-v',      dest='verbose', action='count',                     help='Increase the verbosity')

    dangergroup = parser.add_argument_group("DANGEROUS", "Dangerous options, use only if you're very knowledgable of Tardis functionality")
    dangergroup.add_argument('--ignore-ctime',      dest='ignorectime', action='store_true', default=False,     help='Ignore CTime when determining clonability')

    parser.add_argument('directories',          nargs='*', default='.', help="List of files to sync")

    return parser.parse_args()

def main():
    global starttime, args, config, conn, verbosity, ignorectime, crypt
    levels = [logging.WARNING, logging.INFO, logging.DEBUG] #, logging.TRACE]

    logging.basicConfig(format="%(message)s")
    logger = logging.getLogger('')
    args = processCommandLine()

    starttime = datetime.datetime.now()

    verbosity=args.verbose if args.verbose else 0
    loglevel = levels[verbosity] if verbosity < len(levels) else logging.DEBUG
    logger.setLevel(loglevel)

    ignorectime = args.ignorectime

    loglevel = levels[verbosity] if verbosity < len(levels) else logging.DEBUG
    logger.setLevel(loglevel)

    try:
        # Figure out the name and the priority of this backupset
        (name, priority) = setBackupName(args)

        # Load the excludes
        loadExcludes(args)

        # Error check the purge parameter.  Disable it if need be
        if args.purge and not (purgeTime is not None or args.auto):
            logger.error("Must specify purge days with this option set")
            args.purge=False

        # Load any password info
        password = Util.getPassword(args.password, args.passwordfile, args.passwordurl)
        args.password = None

        token = None
        if password:
            crypt = TardisCrypto.TardisCrypto(password)
            token = crypt.encryptFilename(args.hostname)
        password = None

        if args.basepath == 'common':
            rootdir = os.path.commonprefix(map(os.path.realpath, args.directories))
        elif args.basepath == 'full':
            rootdir = '/'
        else:
            rootdir = None
    except Exception as e:
        logger.critical("Unable to initialize: %s", (str(e)))
        sys.exit(1)

    # Open the connection
    try:
        if args.protocol == 'json':
            conn = JsonConnection(args.server, args.port, name, priority, args.ssl, args.hostname, autoname=args.auto, token=token)
            setEncoder("base64")
        elif args.protocol == 'bson':
            conn = BsonConnection(args.server, args.port, name, priority, args.ssl, args.hostname, autoname=args.auto, token=token, compress=False)
            setEncoder("bin")
        elif args.protocol == 'bsonc':
            conn = BsonConnection(args.server, args.port, name, priority, args.ssl, args.hostname, autoname=args.auto, token=token, compress=True)
            setEncoder("bin")
    except Exception as e:
        logger.critical("Unable to start session with %s:%d: %s", args.server, args.port, str(e))
        #logger.exception(e)
        sys.exit(1)

    if verbosity or args.stats:
        logger.info("Name: {} Server: {}:{} Session: {}".format(conn.getBackupName(), args.server, args.port, conn.getSessionId()))

    # Now, do the actual work here.
    try:
        if args.copy:
            requestTargetDir()

        # First, send any fake directories
        for x in map(os.path.realpath, args.directories):
            if rootdir:
                makePrefix(rootdir, x)
            else:
                (d, name) = os.path.split(x)
                f = mkFileInfo(d, name)
                sendDirEntry(0, 0, [f])

        # Now, process all the actual directories
        for x in map(os.path.realpath, args.directories):
            if rootdir:
                root = rootdir
            else:
                (d, name) = os.path.split(x)
                root = d
            recurseTree(x, root, depth=args.maxdepth, excludes=globalExcludes)

        # If any clone or batch requests still lying around, send them
        flushClones()
        flushBatchDirs()

        # Sanity check.
        if len(cloneContents) != 0:
            log.warning("Warning: Some cloned directories not processed")

        if args.purge:
            if args.purgetime:
                sendPurge(False)
            else:
                sendPurge(True)
        conn.close()
    except KeyboardInterrupt:
        logger.warning("Backup Interupted")

    endtime = datetime.datetime.now()

    if args.stats:
        logger.info("Runtime: {}".format((endtime - starttime)))
        logger.info("Backed Up:   Dirs: {:,}  Files: {:,}  Links: {:,}  Total Size: {:}".format(stats['dirs'], stats['files'], stats['links'], Util.fmtSize(stats['backed'])))
        logger.info("Files Sent:  Full: {:,}  Deltas: {:,}".format(stats['new'], stats['delta']))
        if conn is not None:
            connstats = conn.getStats()
            logger.info("Messages:    Sent: {:,} ({:}) Received: {:,} ({:})".format(connstats['messagesSent'], Util.fmtSize(connstats['bytesSent']), connstats['messagesRecvd'], Util.fmtSize(connstats['bytesRecvd'])))
        logger.info("Data Sent:   {:}".format(Util.fmtSize(stats['dataSent'])))

if __name__ == '__main__':
    sys.exit(main())<|MERGE_RESOLUTION|>--- conflicted
+++ resolved
@@ -230,13 +230,8 @@
                     message["iv"] = base64.b64encode(iv)
 
                 sendMessage(message)
-<<<<<<< HEAD
                 compress = True if (args.compress and (filesize > args.mincompsize)) else False
                 (sent, ck) = Util.sendData(conn.sender, delta, encrypt, chunksize=args.chunksize, compress=compress, stats=stats)
-                stats['dataSent']
-=======
-                Util.sendData(conn.sender, delta, encrypt, chunksize=args.chunksize, compress=False)
->>>>>>> 35bff258
                 delta.close()
                 if newsig:
                     message = {
@@ -244,11 +239,7 @@
                         "checksum": checksum
                     }
                     sendMessage(message)
-<<<<<<< HEAD
-                    Util.sendData(conn.sender, newsig, lambda x:x, chunksize=args.chunksize, stats=stats)            # Don't bother to encrypt the signature
-=======
-                    Util.sendData(conn.sender, newsig, lambda x:x, chunksize=args.chunksize, compress=False)            # Don't bother to encrypt the signature
->>>>>>> 35bff258
+                    Util.sendData(conn.sender, newsig, lambda x:x, chunksize=args.chunksize, compress=False, stats=stats)            # Don't bother to encrypt the signature
         else:
             sendContent(inode)
 
@@ -332,11 +323,7 @@
             try:
                 compress = True if (args.compress and (filesize > args.mincompsize)) else False
                 sendMessage(message)
-<<<<<<< HEAD
                 (size, checksum) = Util.sendData(conn.sender, x, encrypt, checksum=True, chunksize=args.chunksize, compress=compress, stats=stats)
-=======
-                (size, checksum) = Util.sendData(conn.sender, x, encrypt, checksum=True, chunksize=args.chunksize, compress=False)
->>>>>>> 35bff258
 
                 if crypt:
                     x.seek(0)
@@ -346,11 +333,7 @@
                         "checksum": checksum
                     }
                     sendMessage(message)
-<<<<<<< HEAD
                     Util.sendData(conn, sig, lambda x:x, chunksize=args.chunksize, stats=stats)            # Don't bother to encrypt the signature
-=======
-                    Util.sendData(conn, sig, lambda x:x, chunksize=args.chunksize, compress=False)            # Don't bother to encrypt the signature
->>>>>>> 35bff258
             except Exception as e:
                 logger.error("Caught exception during sending of data: %s", e)
                 logger.exception(e)

# vim: set et sw=4 sts=4 fileencoding=utf-8:
#
# Tardis: A Backup System
# Copyright 2013-2016, Eric Koldinger, All Rights Reserved.
# kolding@washington.edu
#
# Redistribution and use in source and binary forms, with or without
# modification, are permitted provided that the following conditions are met:
#
#     * Redistributions of source code must retain the above copyright
#       notice, this list of conditions and the following disclaimer.
#     * Redistributions in binary form must reproduce the above copyright
#       notice, this list of conditions and the following disclaimer in the
#       documentation and/or other materials provided with the distribution.
#     * Neither the name of the copyright holder nor the
#       names of its contributors may be used to endorse or promote products
#       derived from this software without specific prior written permission.
#
# THIS SOFTWARE IS PROVIDED BY THE COPYRIGHT HOLDERS AND CONTRIBUTORS "AS IS"
# AND ANY EXPRESS OR IMPLIED WARRANTIES, INCLUDING, BUT NOT LIMITED TO, THE
# IMPLIED WARRANTIES OF MERCHANTABILITY AND FITNESS FOR A PARTICULAR PURPOSE
# ARE DISCLAIMED. IN NO EVENT SHALL THE COPYRIGHT HOLDER OR CONTRIBUTORS BE
# LIABLE FOR ANY DIRECT, INDIRECT, INCIDENTAL, SPECIAL, EXEMPLARY, OR
# CONSEQUENTIAL DAMAGES (INCLUDING, BUT NOT LIMITED TO, PROCUREMENT OF
# SUBSTITUTE GOODS OR SERVICES; LOSS OF USE, DATA, OR PROFITS; OR BUSINESS
# INTERRUPTION) HOWEVER CAUSED AND ON ANY THEORY OF LIABILITY, WHETHER IN
# CONTRACT, STRICT LIABILITY, OR TORT (INCLUDING NEGLIGENCE OR OTHERWISE)
# ARISING IN ANY WAY OUT OF THE USE OF THIS SOFTWARE, EVEN IF ADVISED OF THE
# POSSIBILITY OF SUCH DAMAGE.

import logging
import argparse
import os
import os.path
import sys
import time
import datetime
import pprint
import urllib.parse
import srp

import parsedatetime
import passwordmeter

import Tardis
import Tardis.Util as Util
import Tardis.Defaults as Defaults
import Tardis.TardisDB as TardisDB
import Tardis.TardisCrypto as TardisCrypto
import Tardis.CacheDir as CacheDir
import Tardis.RemoteDB as RemoteDB
import Tardis.Regenerator as Regenerator
import Tardis.Config as Config

current      = Defaults.getDefault('TARDIS_RECENT_SET')

# Config keys which can be gotten or set.
configKeys = ['Formats', 'Priorities', 'KeepDays', 'ForceFull', 'SaveFull', 'MaxDeltaChain', 'MaxChangePercent', 'VacuumInterval', 'AutoPurge', 'Disabled', 'SaveConfig']
# Extra keys that we print when everything is requested
sysKeys    = ['ClientID', 'SchemaVersion', 'FilenameKey', 'ContentKey']

logger = None
args = None

def getDB(crypt, password, new=False, allowRemote=True, allowUpgrade=False):
    loc = urllib.parse.urlparse(args.database)
    # This is basically the same code as in Util.setupDataConnection().  Should consider moving to it.
    if (loc.scheme == 'http') or (loc.scheme == 'https'):
        if not allowRemote:
            raise Exception("This command cannot be executed remotely.  You must execute it on the server directly.")
        # If no port specified, insert the port
        if loc.port is None:
            netloc = loc.netloc + ":" + Defaults.getDefault('TARDIS_REMOTE_PORT')
            dbLoc = urllib.parse.urlunparse((loc.scheme, netloc, loc.path, loc.params, loc.query, loc.fragment))
        else:
            dbLoc = args.database
        tardisdb = RemoteDB.RemoteDB(dbLoc, args.client)
        cache = tardisdb
    else:
        basedir = os.path.join(args.database, args.client)
        if not args.dbdir:
            dbdir = os.path.join(args.database, args.client)
        else:
            dbdir = os.path.join(args.dbdir, args.client)
        dbfile = os.path.join(dbdir, args.dbname)
        if new and os.path.exists(dbfile):
            raise Exception("Database for client %s already exists." % (args.client))

        cache = CacheDir.CacheDir(basedir, 2, 2, create=new)
        schema = args.schema if new else None
        tardisdb = TardisDB.TardisDB(dbfile, backup=False, initialize=schema, allow_upgrade=allowUpgrade)

<<<<<<< HEAD
    if password:
=======
    if tardisdb.needsAuthentication():
        if password is None:
            password = Util.getPassword(args.password, args.passwordfile, args.passwordprog, prompt="Password for %s: " % (args.client), allowNone=False, confirm=False)
>>>>>>> a4e70341
        Util.authenticate(tardisdb, args.client, password)

    return (tardisdb, cache)

def createClient(crypt, password):
    try:
        (db, _) = getDB(None, None, True, allowRemote=False)
        if crypt:
            setPassword(crypt, password)
        return 0
    except TardisDB.AuthenticationException as e:
        logger.error("Authentication failed.  Bad password")
        if args.exceptions:
            logger.exception(e)
        return 1
    except Exception as e:
        logger.error(str(e))
        if args.exceptions:
            logger.exception(e)
        return 1

def setPassword(crypt, password):
    try:
        (db, _) = getDB(None, None)
        crypt.genKeys()
        (f, c) = crypt.getKeys()
        (salt, vkey) = srp.create_salted_verification_key(args.client, password)
        if args.keys:
            db.beginTransaction()
            db.setSrpValues(salt, vkey)
            Util.saveKeys(args.keys, db.getConfigValue('ClientID'), f, c)
            db.commit()
        else:
            db.setKeys(salt, vkey, f, c)
        return 0
    except TardisDB.NotAuthenticated:
        logger.error('Client %s already has a password', args.client)
        if args.exceptions:
            logger.exception(e)
        return 1
    except TardisDB.AuthenticationFailed as e:
        logger.error("Authentication failed.  Bad password")
        if args.exceptions:
            logger.exception(e)
        return 1
    except Exception as e:
        logger.error(str(e))
        if args.exceptions:
            logger.exception(e)
        return 1

def changePassword(crypt, oldpw) :
    try:
        (db, _) = getDB(crypt, oldpw)

        # Get the new password
        try:
            newpw = Util.getPassword(args.newpw, args.newpwf, args.newpwp, prompt="New Password for %s: " % (args.client),
                                     allowNone=False, confirm=True, strength=True)
        except Exception as e:
            logger.critical(str(e))
            if args.exceptions:
                logger.exception(e)
            return -1

        crypt2 = TardisCrypto.TardisCrypto(newpw, args.client)

        # Load the keys, and insert them into the crypt object, to decyrpt them
        if args.keys:
            (f, c) = Util.loadKeys(args.keys, db.getConfigValue('ClientID'))
            # No need to check here, loadKeys() throws exception if nothing set.
        else:
            (f, c) = db.getKeys()
            if f is None or c is None:
                logger.critical("No keys loaded from database.  Please specify --keys as appropriate")
                raise Exception("No keys loaded")
        crypt.setKeys(f, c)

        # Grab the keys from one crypt object.
        # Need to do this because getKeys/setKeys assumes they're encrypted, and we need the raw
        # versions
        crypt2._filenameKey = crypt._filenameKey
        crypt2._contentKey  = crypt._contentKey
        # Now get the encrypted versions
        (f, c) = crypt2.getKeys()

        (salt, vkey) = srp.create_salted_verification_key(args.client, newpw)

        if args.keys:
            db.beginTransaction()
            db.setSrpValues(salt, vkey)
            Util.saveKeys(args.keys, db.getConfigValue('ClientID'), f, c)
            db.commit()
        else:
            db.setKeys(salt, vkey, f, c)
        return 0
    except Exception as e:
        logger.error(str(e))
        if args.exceptions:
            logger.exception(e)
        return 1

def moveKeys(db, crypt):
    try:
        if args.keys is None:
            logger.error("Must specify key file for key manipulation")
            return 1
        clientId = db.getConfigValue('ClientID')
        salt, vkey = db.getSrpValues()
        #(db, _) = getDB(crypt)
        if args.extract:
            (f, c) = db.getKeys()
            if not (f and c):
                raise Exception("Unable to retrieve keys from server.  Aborting.")
            Util.saveKeys(args.keys, clientId, f, c)
            if args.deleteKeys:
                db.setKeys(salt, vkey, None, None)
        elif args.insert:
            (f, c) = Util.loadKeys(args.keys, clientId)
            logger.info("Keys: F: %s C: %s", f, c)
            if not (f and c):
                raise Exception("Unable to retrieve keys from key database.  Aborting.")
            db.setKeys(salt, vkey, f, c)
            if args.deleteKeys:
                Util.saveKeys(args.keys, clientId, None, None)
        return 0
    except TardisDB.AuthenticationException as e:
        logger.error("Authentication failed.  Bad password")
        return 1
    except Exception as e:
        logger.error(e)
        if args.exceptions:
            logger.exception(e)
        return 1

_cmdLineHash = {}
_regenerator = None
def getCommandLine(db, commandLineCksum):
    global _cmdLineHash, _regenerator
    if commandLineCksum is None:
        return None
    if commandLineCksum in _cmdLineHash:
        return _cmdLineHash[commandLineCksum]
    if commandLineCksum:
        data = _regenerator.recoverChecksum(commandLineCksum).read().strip()
        _cmdLineHash[commandLineCksum] = data
        return data
    else:
        return None


def listBSets(db, crypt, cache):
    global _regenerator
    try:
        if args.longinfo:
            _regenerator = Regenerator.Regenerator(cache, db, crypt)

        last = db.lastBackupSet()
        print("%-30s %-4s %-6s %3s  %-5s  %-24s  %-7s %6s %5s %8s  %s" % ("Name", "Id", "Comp", "Pri", "Full", "Start", "Runtime", "Files", "Delta", "Size", ""))
        for bset in db.listBackupSets():
            t = time.strftime("%d %b, %Y %I:%M:%S %p", time.localtime(float(bset['starttime'])))
            if bset['endtime'] is not None:
                duration = str(datetime.timedelta(seconds = (int(float(bset['endtime']) - float(bset['starttime'])))))
            else:
                duration = ''
            completed = 'Comp' if bset['completed'] else 'Incomp'
            full      = 'Full' if bset['full'] else 'Delta'
            isCurrent = current if bset['backupset'] == last['backupset'] else ''
            size = Util.fmtSize(bset['bytesreceived'], formats=['', 'KB', 'MB', 'GB', 'TB'])

            print("%-30s %-4d %-6s %3d  %-5s  %-24s  %-7s %6s %5s %8s  %s" % (bset['name'], bset['backupset'], completed, bset['priority'], full, t, duration, bset['filesfull'], bset['filesdelta'], size, isCurrent))
            if args.longinfo:
                commandLine = getCommandLine(db, bset['commandline'])
                if commandLine:
                    print("    Command Line: %s" % (commandLine))
                    print()
    except TardisDB.AuthenticationException as e:
        logger.error("Authentication failed.  Bad password")
        return 1
    except Exception as e:
        logger.error(e)
        if args.exceptions:
            logger.exception(e)
        return 1

# cache of paths we've already calculated.
# the root (0, 0,) is always prepopulated
_paths = {(0, 0): '/'}

def _decryptFilename(name, crypt):
    return crypt.decryptFilename(name) if crypt else name

def _path(db, crypt, bset, inode):
    global _paths
    if inode in _paths:
        return _paths[inode]
    else:
        fInfo = db.getFileInfoByInode(inode, bset)
        if fInfo:
            parent = (fInfo['parent'], fInfo['parentdev'])
            prefix = _path(db, crypt, bset, parent)

            name = _decryptFilename(fInfo['name'], crypt)
            path = os.path.join(prefix, name)
            _paths[inode] = path
            return path
        else:
            return ''

def listFiles(db, crypt):
    #print args
    info = getBackupSet(db, args.backup, args.date, defaultCurrent=True)
    #print info, info['backupset']
    lastDir = '/'
    lastDirInode = (-1, -1)
    bset = info['backupset']
    files = db.getNewFiles(info['backupset'], args.previous)
    for fInfo in files:
        name = _decryptFilename(fInfo['name'], crypt)
        
        if not args.dirs and fInfo['dir']:
            continue
        dirInode = (fInfo['parent'], fInfo['parentdev'])
        if dirInode == lastDirInode:
            path = lastDir
        else:
            path = _path(db, crypt, bset, dirInode)
            lastDirInode = dirInode
            lastDir = path
            if not args.fullname:
                print("%s:" % (path))
        if args.status:
            status = '[New]   ' if fInfo['chainlength'] == 0 else '[Delta] '
        else:
            status = ''
        if args.fullname:
            name = os.path.join(path, name)

        if args.long:
            mode  = Util.filemode(fInfo['mode'])
            group = Util.getGroupName(fInfo['gid'])
            owner = Util.getUserId(fInfo['uid'])
            mtime = Util.formatTime(fInfo['mtime'])
            if fInfo['size'] is not None:
                if args.human:
                    size = "%8s" % Util.fmtSize(fInfo['size'], formats=['','KB','MB','GB', 'TB', 'PB'])
                else:
                    size = "%8d" % int(fInfo['size'])
            else:
                size = ''           
            print('  %s%9s %-8s %-8s %8s %12s' % (status, mode, owner, group, size, mtime), end=' ')
            if args.cksums:
                print(' %32s ' % (fInfo['checksum'] or ''), end=' ')
            if args.chnlen:
                print(' %4s ' % (fInfo['chainlength']), end=' ')
            if args.inode:
                print(' %-16s ' % ("(%s, %s)" % (fInfo['device'], fInfo['inode'])), end=' ')

            print(name)
        else:
            print("    %s" % status, end=' ')
            if args.cksums:
                print(' %32s ' % (fInfo['checksum'] or ''), end=' ')
            if args.chnlen:
                print(' %4s ' % (fInfo['chainlength']), end=' ')
            if args.inode:
                print(' %-16s ' % ("(%s, %s)" % (fInfo['device'], fInfo['inode'])), end=' ')
            print(name)


def _bsetInfo(db, info):
    print("Backupset       : %s (%d)" % ((info['name']), info['backupset']))
    print("Completed       : %s" % ('True' if info['completed'] else 'False'))
    t = time.strftime("%d %b, %Y %I:%M:%S %p", time.localtime(float(info['starttime'])))
    print("StartTime       : %s" % (t))
    if info['endtime'] is not None:
        t = time.strftime("%d %b, %Y %I:%M:%S %p", time.localtime(float(info['endtime'])))
        duration = str(datetime.timedelta(seconds = (int(float(info['endtime']) - float(info['starttime'])))))
        print("EndTime         : %s" % (t))
        print("Duration        : %s" % (duration))
    print("SW Versions     : C:%s S:%s" % (info['clientversion'], info['serverversion']))
    print("Client IP       : %s" % (info['clientip']))
    details = db.getBackupSetDetails(info['backupset'])
    (files, dirs, size, newInfo, endInfo) = details
    print("Files           : %d" % (files))
    print("Directories     : %d" % (dirs))
    print("Total Size      : %s" % (Util.fmtSize(size)))

    print("New Files       : %d" % (newInfo[0]))
    print("New File Size   : %s" % (Util.fmtSize(newInfo[1])))
    print("New File Space  : %s" % (Util.fmtSize(newInfo[2])))

    print("Purgeable Files : %d" % (endInfo[0]))
    print("Purgeable Size  : %s" % (Util.fmtSize(endInfo[1])))
    print("Purgeable Space : %s" % (Util.fmtSize(endInfo[2])))

def bsetInfo(db):
    printed = False
    if args.backup or args.date:
        info = getBackupSet(db, args.backup, args.date)
        if info:
            _bsetInfo(db, info)
            printed = True
    else:
        first = True
        for info in db.listBackupSets():
            if not first:
                print("------------------------------------------------")
            _bsetInfo(db, info)
            first = False
            printed = True
    if printed:
        print("\n * Purgeable numbers are estimates only")

def confirm():
    if not args.confirm:
        return True
    else:
        print("Proceed (y/n): ", end=' ')
        yesno = sys.stdin.readline().strip().upper()
        return yesno == 'YES' or yesno == 'Y'

def purge(db, cache):
    bset = getBackupSet(db, args.backup, args.date, True)
    if bset is None:
        logger.error("No backup set found")
        sys.exit(1)
    # List the sets we're going to delete
    if args.incomplete:
        pSets = db.listPurgeIncomplete(args.priority, bset['endtime'], bset['backupset'])
    else:
        pSets = db.listPurgeSets(args.priority, bset['endtime'], bset['backupset'])

    names = [str(x['name']) for x in pSets]
    logger.debug("Names: %s", names)
    if len(names) == 0:
        print("No matching sets")
        return

    print("Sets to be deleted:")
    pprint.pprint(names)

    if confirm():
        if args.incomplete:
            (filesDeleted, setsDeleted) = db.purgeIncomplete(args.priority, bset['endtime'], bset['backupset'])
        else:
            (filesDeleted, setsDeleted) = db.purgeSets(args.priority, bset['endtime'], bset['backupset'])
        print("Purged %d sets, containing %d files" % (setsDeleted, filesDeleted))
        removeOrphans(db, cache)

def deleteBsets(db, cache):
    if not args.backups:
        logger.error("No backup sets specified")
        sys.exit(0)
    bsets = []
    for i in args.backups:
        bset = getBackupSet(db, i, None)
        if bset is None:
            logger.error("No backup set found for %s", i)
            sys.exit(1)
        bsets.append(bset)

    names = [b['name'] for b in bsets]
    print("Sets to be deleted: %s" % (names))
    if confirm():
        filesDeleted = 0
        for bset in bsets:
            filesDeleted = filesDeleted + db.deleteBackupSet(bset['backupset'])
        print("Deleted %d files" % (filesDeleted))
        removeOrphans(db, cache)

def removeOrphans(db, cache):
    if hasattr(cache, 'removeOrphans'):
        r = cache.removeOrphans()
        logger.debug("Remove Orphans: %s %s", type(r), r)
        count = r['count']
        size = r['size']
        rounds = r['rounds']
    else:
        count, size, rounds = Util.removeOrphans(db, cache)
    print("Removed %d orphans, for %s, in %d rounds" % (count, Util.fmtSize(size), rounds))

def _printConfigKey(db, key):
    value = db.getConfigValue(key)
    print("%-18s: %s" % (key, value))


def getConfig(db):
    keys = args.configKeys
    if keys is None:
        keys = configKeys
        if args.sysKeys:
            keys = sysKeys + keys

    for i in keys:
        _printConfigKey(db, i)

def setConfig(db):
    print("Old Value: ", end=' ')
    _printConfigKey(db, args.key)
    db.setConfigValue(args.key, args.value)

def setPriority(db):
    info = getBackupSet(db, args.backup, args.date, defaultCurrent=True)
    db.setPriority(info['backupset'], args.priority)

def renameSet(db):
    info = getBackupSet(db, args.backup, args.date, defaultCurrent=True)
    result = db.setBackupSetName(args.newname, info['priority'], info['backupset'])
    if not result:
        logger.error("Unable to rename %s to %s", info['name'], args.newname)
    return result

def parseArgs():
    global args, minPwStrength

    parser = argparse.ArgumentParser(description='Tardis Sonic Screwdriver Utility Program', fromfile_prefix_chars='@', formatter_class=Util.HelpFormatter, add_help=False)

    (args, remaining) = Config.parseConfigOptions(parser)
    c = Config.config
    t = args.job

    # Shared parser
    bsetParser = argparse.ArgumentParser(add_help=False)
    bsetgroup = bsetParser.add_mutually_exclusive_group()
    bsetgroup.add_argument("--backup", "-b", help="Backup set to use", dest='backup', default=None)
    bsetgroup.add_argument("--date", "-d",   help="Use last backupset before date", dest='date', default=None)

    purgeParser = argparse.ArgumentParser(add_help=False)
    purgeParser.add_argument('--priority',       dest='priority',   default=0, type=int,                   help='Maximum priority backupset to purge')
    purgeParser.add_argument('--incomplete',     dest='incomplete', default=False, action='store_true',    help='Purge only incomplete backup sets')
    bsetgroup = purgeParser.add_mutually_exclusive_group()
    bsetgroup.add_argument("--date", "-d",     dest='date',       default=None,                            help="Purge sets before this date")
    bsetgroup.add_argument("--backup", "-b",   dest='backup',     default=None,                            help="Purge sets before this set")

    deleteParser = argparse.ArgumentParser(add_help=False)
    #deleteParser.add_argument("--backup", "-b",  dest='backup',     default=None,                          help="Purge sets before this set")
    deleteParser.add_argument("backups", nargs="*", default=None, help="Backup sets to delete")

    cnfParser = argparse.ArgumentParser(add_help=False)
    cnfParser.add_argument('--confirm',          dest='confirm', action=Util.StoreBoolean, default=True,   help='Confirm deletes and purges')

    keyParser = argparse.ArgumentParser(add_help=False)
    keyGroup = keyParser.add_mutually_exclusive_group(required=True)
    keyGroup.add_argument('--extract',          dest='extract', default=False, action='store_true',         help='Extract keys from database')
    keyGroup.add_argument('--insert',           dest='insert', default=False, action='store_true',          help='Insert keys from database')
    keyParser.add_argument('--delete',          dest='deleteKeys', default=False, action=Util.StoreBoolean, help='Delete keys from server or database')

    filesParser = argparse.ArgumentParser(add_help=False)
    filesParser.add_argument('--long', '-l',    dest='long', default=False, action=Util.StoreBoolean,           help='Long format')
    filesParser.add_argument('--fullpath', '-f',    dest='fullname', default=False, action=Util.StoreBoolean,   help='Print full path name in names')
    filesParser.add_argument('--previous',      dest='previous', default=False, action=Util.StoreBoolean,       help="Include files that first appear in the set, but weren't added here")
    filesParser.add_argument('--dirs',          dest='dirs', default=False, action=Util.StoreBoolean,           help='Include directories in list')
    filesParser.add_argument('--status',        dest='status', default=False, action=Util.StoreBoolean,         help='Include status (new/delta) in list')
    filesParser.add_argument('--human', '-H',   dest='human', default=False, action=Util.StoreBoolean,          help='Print sizes in human readable form')
    filesParser.add_argument('--checksums', '-c', dest='cksums', default=False, action=Util.StoreBoolean,       help='Print checksums')
    filesParser.add_argument('--chainlen', '-L', dest='chnlen', default=False, action=Util.StoreBoolean,        help='Print chainlengths')
    filesParser.add_argument('--inode', '-i',   dest='inode', default=False, action=Util.StoreBoolean,          help='Print inodes')

    common = argparse.ArgumentParser(add_help=False)
    Config.addPasswordOptions(common)
    Config.addCommonOptions(common)

    create = argparse.ArgumentParser(add_help=False)
    create.add_argument('--schema',                 dest='schema',          default=c.get(t, 'Schema'), help='Path to the schema to use (Default: %(default)s)')

    newPassParser = argparse.ArgumentParser(add_help=False)
    newpassgrp = newPassParser.add_argument_group("New Password specification options")
    npwgroup = newpassgrp.add_mutually_exclusive_group()
    npwgroup.add_argument('--newpassword',      dest='newpw', default=None, nargs='?', const=True,  help='Change to this password')
    npwgroup.add_argument('--newpassword-file', dest='newpwf', default=None,                        help='Read new password from file')
    npwgroup.add_argument('--newpassword-prog', dest='newpwp', default=None,                        help='Use the specified command to generate the new password on stdout')

    configKeyParser = argparse.ArgumentParser(add_help=False)
    configKeyParser.add_argument('--key',       dest='configKeys', choices=configKeys, action='append',    help='Configuration key to retrieve.  None for all keys')
    configKeyParser.add_argument('--sys',       dest='sysKeys', default=False, action=Util.StoreBoolean,   help='List System Keys as well as configurable ones')

    configValueParser = argparse.ArgumentParser(add_help=False)
    configValueParser.add_argument('--key',     dest='key', choices=configKeys, required=True,      help='Configuration key to set')
    configValueParser.add_argument('--value',   dest='value', required=True,                        help='Configuration value to access')

    priorityParser = argparse.ArgumentParser(add_help=False)
    priorityParser.add_argument('--priority',   dest='priority', type=int, required=True,           help='New priority backup set')

    renameParser = argparse.ArgumentParser(add_help=False)
    renameParser.add_argument('--name',         dest='newname', required=True,                      help='New name')

    listParser = argparse.ArgumentParser(add_help=False)
    listParser.add_argument('--long', '-l',     dest='longinfo', default=False, action=Util.StoreBoolean,   help='Print long info')

    subs = parser.add_subparsers(help="Commands", dest='command')
    subs.add_parser('create',       parents=[common, create],                               help='Create a client database')
    subs.add_parser('setpass',      parents=[common],                                       help='Set a password')
    subs.add_parser('chpass',       parents=[common, newPassParser],                        help='Change a password')
    subs.add_parser('keys',         parents=[common, keyParser],                            help='Move keys to/from server and key file')
    subs.add_parser('list',         parents=[common, listParser],                           help='List backup sets')
    subs.add_parser('files',        parents=[common, filesParser, bsetParser],              help='List new files in a backup set')
    subs.add_parser('info',         parents=[common, bsetParser],                           help='Print info on backup sets')
    subs.add_parser('purge',        parents=[common, purgeParser, cnfParser],               help='Purge old backup sets')
    subs.add_parser('delete',       parents=[common, deleteParser, cnfParser],              help='Delete a backup set')
    subs.add_parser('orphans',      parents=[common],                                       help='Delete orphan files')
    subs.add_parser('getconfig',    parents=[common, configKeyParser],                      help='Get Config Value')
    subs.add_parser('setconfig',    parents=[common, configValueParser],                    help='Set Config Value')
    subs.add_parser('priority',     parents=[common, priorityParser, bsetParser],           help='Set backupset priority')
    subs.add_parser('rename',       parents=[common, renameParser, bsetParser],             help='Rename a backup set')
    subs.add_parser('upgrade',      parents=[common],                                       help='Update the database schema')

    parser.add_argument('--exceptions',         dest='exceptions', default=False, action=Util.StoreBoolean,   help='Log exception messages')
    parser.add_argument('--verbose', '-v',      dest='verbose', default=0, action='count', help='Be verbose.  Add before usb command')
    parser.add_argument('--version',            action='version', version='%(prog)s ' + Tardis.__versionstring__,    help='Show the version')
    parser.add_argument('--help', '-h',         action='help')

    Util.addGenCompletions(parser)

    args = parser.parse_args(remaining)
    if args.command == None:
        parser.print_help()
        sys.exit(0)

    # And load the required strength for new passwords.  NOT specifiable on the command line.
    #minPwStrength = c.getfloat(t, 'PwStrMin')
    return args

def getBackupSet(db, backup, date, defaultCurrent=False):
    bInfo = None
    if date:
        cal = parsedatetime.Calendar()
        (then, success) = cal.parse(date)
        if success:
            timestamp = time.mktime(then)
            logger.debug("Using time: %s", time.asctime(then))
            bInfo = db.getBackupSetInfoForTime(timestamp)
            if bInfo and bInfo['backupset'] != 1:
                bset = bInfo['backupset']
                logger.debug("Using backupset: %s %d", bInfo['name'], bInfo['backupset'])
            else:
                logger.critical("No backupset at date: %s (%s)", date, time.asctime(then))
                bInfo = None
        else:
            logger.critical("Could not parse date string: %s", date)
    elif backup:
        try:
            bset = int(backup)
            logger.debug("Using integer value: %d", bset)
            bInfo = db.getBackupSetInfoById(bset)
        except ValueError:
            logger.debug("Using string value: %s", backup)
            if backup == current:
                bInfo = db.lastBackupSet()
            else:
                bInfo = db.getBackupSetInfo(backup)
            if not bInfo:
                logger.critical("No backupset at for name: %s", backup)
    elif defaultCurrent:
        bInfo = db.lastBackupSet()
    return bInfo

def main():
    global logger
    parseArgs()
    logger = Util.setupLogging(args.verbose)

    # Commands which cannot be executed on remote databases
    allowRemote = args.command not in ['create', 'upgrade']

    db      = None
    crypt   = None
    cache   = None
    try:
        confirm = args.command in ['setpass', 'create']
        allowNone = args.command not in ['setpass', 'chpass']
        try:
            password = Util.getPassword(args.password, args.passwordfile, args.passwordprog, prompt="Password for %s: " % (args.client), allowNone=allowNone, confirm=confirm)
        except Exception as e:
            logger.critical(str(e))
            if args.exceptions:
                logger.exception(e)
            return -1
            
        if password:
            crypt = TardisCrypto.TardisCrypto(password, args.client)
            args.password = None

        if args.command == 'create':
            return createClient(crypt, password)

        if args.command == 'setpass':
            if not Util.checkPasswordStrength(password):
                return -1

            if not crypt:
                logger.error("No password specified")
                return -1
            return setPassword(crypt, password)

        if args.command == 'chpass':
            return changePassword(crypt, password)

        upgrade = (args.command == 'upgrade')

        try:
            (db, cache) = getDB(crypt, password, allowRemote=allowRemote, allowUpgrade=upgrade)

            if crypt and args.command != 'keys':
                if args.keys:
                    (f, c) = Util.loadKeys(args.keys, db.getConfigValue('ClientID'))
                else:
                    (f, c) = db.getKeys()
                crypt.setKeys(f, c)
        except TardisDB.AuthenticationException as e:
            logger.error("Authentication failed.  Bad password")
            if args.exceptions:
                logger.exception(e)
            sys.exit(1)
        except Exception as e:
            logger.critical("Unable to connect to database: %s", e)
            if args.exceptions:
                logger.exception(e)
            sys.exit(1)

        if args.command == 'keys':
            return moveKeys(db, crypt)
        elif args.command == 'list':
            return listBSets(db, crypt, cache)
        elif args.command == 'files':
            return listFiles(db, crypt)
        elif args.command == 'info':
            return bsetInfo(db)
        elif args.command == 'purge':
            return purge(db, cache)
        elif args.command == 'delete':
            return deleteBsets(db, cache)
        elif args.command == 'priority':
            return setPriority(db)
        elif args.command == 'rename':
            return renameSet(db)
        elif args.command == 'getconfig':
            return getConfig(db)
        elif args.command == 'setconfig':
            return setConfig(db)
        elif args.command == 'orphans':
            return removeOrphans(db, cache)
        elif args.command == 'upgrade':
            return
    except KeyboardInterrupt:
        pass
    except TardisDB.AuthenticationException as e:
        logger.error("Authentication failed.  Bad password")
        sys.exit(1)
    except Exception as e:
        logger.error("Caught exception: %s", str(e))
        if args.exceptions:
            logger.exception(e)
    finally:
        if db:
            db.close()

if __name__ == "__main__":
    main()<|MERGE_RESOLUTION|>--- conflicted
+++ resolved
@@ -90,13 +90,9 @@
         schema = args.schema if new else None
         tardisdb = TardisDB.TardisDB(dbfile, backup=False, initialize=schema, allow_upgrade=allowUpgrade)
 
-<<<<<<< HEAD
-    if password:
-=======
     if tardisdb.needsAuthentication():
         if password is None:
             password = Util.getPassword(args.password, args.passwordfile, args.passwordprog, prompt="Password for %s: " % (args.client), allowNone=False, confirm=False)
->>>>>>> a4e70341
         Util.authenticate(tardisdb, args.client, password)
 
     return (tardisdb, cache)

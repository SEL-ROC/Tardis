#! /usr/bin/python
# vim: set et sw=4 sts=4 fileencoding=utf-8:
#
# Tardis: A Backup System
# Copyright 2013-2015, Eric Koldinger, All Rights Reserved.
# kolding@washington.edu
#
# Redistribution and use in source and binary forms, with or without
# modification, are permitted provided that the following conditions are met:
#
#     * Redistributions of source code must retain the above copyright
#       notice, this list of conditions and the following disclaimer.
#     * Redistributions in binary form must reproduce the above copyright
#       notice, this list of conditions and the following disclaimer in the
#       documentation and/or other materials provided with the distribution.
#     * Neither the name of the copyright holder nor the
#       names of its contributors may be used to endorse or promote products
#       derived from this software without specific prior written permission.
#
# THIS SOFTWARE IS PROVIDED BY THE COPYRIGHT HOLDERS AND CONTRIBUTORS "AS IS"
# AND ANY EXPRESS OR IMPLIED WARRANTIES, INCLUDING, BUT NOT LIMITED TO, THE
# IMPLIED WARRANTIES OF MERCHANTABILITY AND FITNESS FOR A PARTICULAR PURPOSE
# ARE DISCLAIMED. IN NO EVENT SHALL THE COPYRIGHT HOLDER OR CONTRIBUTORS BE
# LIABLE FOR ANY DIRECT, INDIRECT, INCIDENTAL, SPECIAL, EXEMPLARY, OR
# CONSEQUENTIAL DAMAGES (INCLUDING, BUT NOT LIMITED TO, PROCUREMENT OF
# SUBSTITUTE GOODS OR SERVICES; LOSS OF USE, DATA, OR PROFITS; OR BUSINESS
# INTERRUPTION) HOWEVER CAUSED AND ON ANY THEORY OF LIABILITY, WHETHER IN
# CONTRACT, STRICT LIABILITY, OR TORT (INCLUDING NEGLIGENCE OR OTHERWISE)
# ARISING IN ANY WAY OUT OF THE USE OF THIS SOFTWARE, EVEN IF ADVISED OF THE
# POSSIBILITY OF SUCH DAMAGE.

import fuse

fuse.fuse_python_api = (0, 2)

from time import time

import stat    # for file properties
import os      # for filesystem modes (O_RDONLY, etc)
import errno   # for error number codes (ENOENT, etc)
               # - note: these must be returned as negatives
import sys
import os.path
import logging
import tempfile
import socket
import urlparse
import json
import base64

import TardisDB
import RemoteDB
import CacheDir
import Regenerate
import TardisCrypto
import Util
import Cache
import Defaults

_BackupSetInfo = 0
_LastBackupSet = 1
_DirInfo       = 2
_DirContents   = 3
_FileDetails   = 4
_LinkContents  = 5

_infoEnabled    = True

logger = logging.getLogger("Tracer: ")

def tracer(func):
    def trace(*args, **kwargs):
        if _infoEnabled:
            logger.info("CALL %s:(%s %s)", func.__name__, str(args)[1:-1], str(kwargs)[1:-1])
        try:
            return func(*args, **kwargs)
        except Exception as e:
            logger.error("CALL %s:(%s %s)", func.__name__, str(args)[1:-1], str(kwargs)[1:-1])
            logger.error("%s raised exception %s: %s", func.__name__, e.__class__.__name__, str(e))
            logger.exception(e)
            raise e
    return trace

def getDepth(path):
    """
    Return the depth of a given path, zero-based from root ('/')
    """
    if path ==  '/':
        return 0
    else:
        return path.count('/')

def getParts(path):
    """
    Return the slash-separated parts of a given path as a list
    """
    if path == '/':
        return [['/']]
    else:
        return path.strip("/").split('/', 1)

class TardisFS(fuse.Fuse):
    """
    """
    backupsets = {}
    dirInfo = {}
    fsencoding = sys.getfilesystemencoding()

    def __init__(self, *args, **kw):
        super(TardisFS, self).__init__(*args, **kw)

        try:
            client   = Defaults.getDefault('TARDIS_CLIENT')
            database = Defaults.getDefault('TARDIS_DB')
            dbname   = Defaults.getDefault('TARDIS_DBNAME')

            # Parameters
            self.database   = database
            self.client     = client
            self.repoint    = False
            self.password   = None
            self.pwfile     = None
            self.pwurl      = None
            self.pwprog     = None
            self.dbname     = dbname
            self.cachetime  = 60
            self.nocrypt    = True

            self.crypt      = None
            #logging.basicConfig(level=logging.INFO)
            self.log = logging.getLogger("TardisFS")

            self.parser.add_option(mountopt="database",     help="Path to the Tardis database directory")
            self.parser.add_option(mountopt="client",       help="Client to load database for")
            self.parser.add_option(mountopt="password",     help="Password for this archive (use '-o password=' to prompt for password)")
            self.parser.add_option(mountopt="pwfile",       help="Read password for this archive from the file")
            self.parser.add_option(mountopt="pwurl",        help="Read password from the specified URL")
            self.parser.add_option(mountopt="pwprog",       help="Use the specified program to generate the password on stdout")
            self.parser.add_option(mountopt="repoint",      help="Make absolute links relative to backupset")
            self.parser.add_option(mountopt="dbname",       help="Database Name")
            self.parser.add_option(mountopt="cachetime",    help="Lifetime of cached elements in seconds")
            self.parser.add_option(mountopt='nocrypt',      help="Disable encryption")

            res = self.parse(values=self, errex=1)

            self.mountpoint = res.mountpoint

            self.log.info("Database: %s", self.database)
            self.log.info("Client: %s", self.client)
            self.log.info("Repoint Links: %s", self.repoint)
            self.log.info("MountPoint: %s", self.mountpoint)
            self.log.info("DBName: %s", self.dbname)

            self.name = "TardisFS:<{}/{}>".format(self.database, self.client)

            password = Util.getPassword(self.password, self.pwfile, self.pwurl, self.pwprog)

            self.password = None

            self.cache      = Cache.Cache(0, float(self.cachetime))
            self.fileCache  = Cache.Cache(0, float(self.cachetime))

            if password:
                self.crypt = TardisCrypto.TardisCrypto(password, self.client)
            password = None

            token = None
            if self.crypt:
                token = self.crypt.createToken()

            # Remove the crypto object if not encyrpting files.
            if self.nocrypt is None:
                self.crypt = None

            try:
                loc = urlparse.urlparse(self.database)
                if (loc.scheme == 'http') or (loc.scheme == 'https'):
                    self.tardis = RemoteDB.RemoteDB(self.database, self.client, token=token)
                    self.cacheDir = self.tardis
                    self.path = None
                else:
                   self.path = os.path.join(loc.path, self.client)
                   self.cacheDir = CacheDir.CacheDir(self.path, create=False)
                   dbPath = os.path.join(self.path, self.dbname)
                   self.tardis = TardisDB.TardisDB(dbPath, token=token)

                self.regenerator = Regenerate.Regenerator(self.cacheDir, self.tardis, crypt=self.crypt)
                self.files = {}
            except Exception as e:
                self.log.critical("Could not initialize: %s", str(e))
                self.log.exception(e)
                sys.exit(1)

            self.log.debug('Init complete.')
        except Exception as e:
            self.log.exception(e)
            sys.exit(2)

    def __repr__(self):
        return self.name

    def fsEncodeName(self, name):
        if isinstance(name, bytes):
            return name
        else:
            return name.encode(self.fsencoding)

    def getBackupSetInfo(self, b, requestTime = None):
        key = (_BackupSetInfo, b)
        info = self.cache.retrieve(key)
        if info:
            return info
        info = self.tardis.getBackupSetInfo(b)
        self.cache.insert(key, info)
        return info

    def lastBackupSet(self, completed):
        key = (_LastBackupSet, completed)
        backupset = self.cache.retrieve(key)
        if backupset:
            return backupset
        backupset = self.tardis.lastBackupSet(completed=completed)
        self.cache.insert(key, backupset)
        return backupset

    def decryptNames(self, files):
        outfiles = []
        for x in files:
            y = dict(zip(x.keys(), x))
            y['name'] = self.crypt.decryptFilename(x['name'])
            outfiles.append(y)

        return outfiles

    def getDirInfo(self, path):
        """ Return the inode and backupset of a directory """
        #self.log.info("getDirInfo: %s", path)
        key = (_DirInfo, path)
        info = self.cache.retrieve(key)
        if info:
            return info

        #self.log.debug("No cache info available for %s", path)
        parts = getParts(path)
        bsInfo = self.getBackupSetInfo(parts[0])
        if len(parts) == 2:
            subpath = parts[1]
            if self.crypt:
                subpath = self.crypt.encryptPath(subpath)
            #fInfo = self.getFileInfoByPath(subpath, bsInfo['backupset'])
            fInfo = self.getFileInfoByPath(path)
            #self.log.info("fInfo %s %s %s", parts[1], "**", str(fInfo))
            info = (bsInfo, fInfo)
        else:
            fInfo = {'inode': 0, 'device': 0, 'dir': 1}
            info = (bsInfo, fInfo)

        if info:
            self.cache.insert(key, info)
        return info
            
    def getFileInfoByPath(self, path):
        #self.log.info("getFileInfoByPath: %s", path)

        # First, check the cache
        f = self.fileCache.retrieve(path)
        if f:
            #self.log.debug("getFileInfoByPath: %s found in cache", path)
            return f

        # Not in the cache, look things up
        #self.log.debug("File info for %s not in cache", path)
        (head, tail) = os.path.split(path)
        data = (bsInfo, dInfo) = self.getDirInfo(head)
        if data:
            bsInfo, dInfo = data
        else:
            return None

        if bsInfo:
            if self.crypt:
                tail = self.crypt.encryptPath(tail)
            #self.log.debug(str(dInfo))
            f = self.tardis.getFileInfoByName(tail, (dInfo['inode'], dInfo['device']), bsInfo['backupset'])
        else:
            parts = getParts(path)
            b = self.getBackupSetInfo(parts[0])
            subpath = parts[1]
            if self.crypt:
                subpath = self.crypt.encryptPath(subpath)
            #self.log.debug("getFileInfoByPath: %s=>%s", parts[1], subpath)
            f = self.tardis.getFileInfoByPath(subpath, b['backupset'])
        # Cache it.
        self.fileCache.insert(path, f)
        # Return it
        return f

    @tracer
    def fsinit(self):
        global _infoEnabled
        _infoEnabled = logger.isEnabledFor(logging.INFO)
        pass

    @tracer
    def getattr(self, path):
        """
        - st_mode (protection bits)
        - st_ino (inode number)
        - st_dev (device)
        - st_nlink (number of hard links)
        - st_uid (user ID of owner)
        - st_gid (group ID of owner)
        - st_size (size of file, in bytes)
        - st_atime (time of most recent access)
        - st_mtime (time of most recent content modification)
        - st_ctime (platform dependent; time of most recent metadata change on Unix,
                    or the time of creation on Windows).
        """

        #self.log.info("CALL getattr: %s",  path)
        path = self.fsEncodeName(path)

        depth = getDepth(path) # depth of path, zero-based from root
        if depth == 0:
            # Fake the root
            target = self.lastBackupSet(False)
            timestamp = float(target['starttime'])
            st = fuse.Stat()
            st.st_mode = stat.S_IFDIR | 0555
            st.st_ino = 0
            st.st_dev = 0
            st.st_nlink = 32
            st.st_uid = 0
            st.st_gid = 0
            st.st_size = 4096
            st.st_atime = timestamp
            st.st_mtime = timestamp
            st.st_ctime = timestamp
            return st
        elif depth == 1:
            # Root directory contents
            lead = getParts(path)
            st = fuse.Stat()
            if (lead[0] == 'Current'):
                target = self.lastBackupSet(True)
                timestamp = float(target['endtime'])
                st.st_mode = stat.S_IFLNK | 0755
                st.st_ino = 1
                st.st_dev = 0
                st.st_nlink = 1
                st.st_uid = 0
                st.st_gid = 0
                st.st_size = 4096
                st.st_atime = timestamp
                st.st_mtime = timestamp
                st.st_ctime = timestamp
                return st
            else:
                f = self.getBackupSetInfo(lead[0])
                #self.log.debug("Got backupset info for %s: %s", lead[0], str(f))
                if f:
                    st = fuse.Stat()
                    timestamp = float(f['starttime'])
                    st.st_mode = stat.S_IFDIR | 0555
                    st.st_ino = int(float(f['starttime']))
                    st.st_dev = 0
                    st.st_nlink = 2
                    st.st_uid = 0
                    st.st_gid = 0
                    st.st_size = 4096
                    st.st_atime = timestamp
                    st.st_mtime = timestamp
                    st.st_ctime = timestamp
                    return st
        else:
            f = self.getFileInfoByPath(path)
            if f:
                st = fuse.Stat()
                st.st_mode = f["mode"]
                st.st_ino = f["inode"]
                st.st_dev = 0
                st.st_nlink = f["nlinks"]
                st.st_uid = f["uid"]
                st.st_gid = f["gid"]
                if f["size"] is not None:
                    st.st_size = int(f["size"])
                elif f["dir"]:
                    st.st_size = 4096       # Arbitrary number
                else:
                    st.st_size = 0
                st.st_atime = f["mtime"]
                st.st_mtime = f["mtime"]
                st.st_ctime = f["ctime"]
                return st
        return -errno.ENOENT


    @tracer
    def getdir(self, path):
        """
        return: [[('file1', 0), ('file2', 0), ... ]]
        """
        #self.log.info('CALL getdir {}'.format(path))
        return -errno.ENOSYS

    @tracer
    def readdir(self, path, offset):
        #self.log.info("CALL readdir %s Offset: %d", path, offset)
        inodes = {}
        parent = None

        path = self.fsEncodeName(path)

        key = (_DirContents, path)
        dirents = self.cache.retrieve(key)
        if not dirents:
            dirents = [('.', stat.S_IFDIR), ('..', stat.S_IFDIR)]
            depth = getDepth(path)
            if depth == 0:
                dirents.append(("Current", stat.S_IFLNK))
                entries = self.tardis.listBackupSets()
                dirents.extend([(y['name'], stat.S_IFDIR) for y in entries])
            else:
                parts = getParts(path)
                if depth == 1:
                    b = self.getBackupSetInfo(parts[0])
                    entries = self.tardis.readDirectory((0, 0), b['backupset'])
                else:
                    (b, parent) = self.getDirInfo(path)
                    entries = self.tardis.readDirectory((parent["inode"], parent["device"]), b['backupset'])
                if self.crypt:
                    entries = self.decryptNames(entries)

                # For each entry, cache it, so a later getattr() call can use it.
                # Get attr will typically be called promptly after a call to 
                now = time()
                for e in entries:
                    name = self.fsEncodeName(e['name'])
                    p = os.path.join(path, name)
                    self.fileCache.insert(p, e, now=now)
                    dirents.append((name, e['mode']))
            self.cache.insert(key, dirents)

        #self.log.debug("Direntries: %s", str(dirents))

        # Now, return each entry in the list.
        for e in dirents:
            (name, mode) = e
            #self.log.debug("readdir %s yielding dir entry for %s", path, e)
            yield fuse.Direntry(name, type=stat.S_IFMT(mode))

    @tracer
    def mythread ( self ):
        #self.log.info('mythread')
        return -errno.ENOSYS

    @tracer
    def chmod ( self, path, mode ):
        #self.log.info('CALL chmod {} {}'.format(path, oct(mode)))
        return -errno.EROFS

    @tracer
    def chown ( self, path, uid, gid ):
        #self.log.info( 'CALL chown {} {} {}'.format(path, uid, gid))
        return -errno.EROFS

    @tracer
    def fsync ( self, path, isFsyncFile ):
        #self.log.info( 'CALL fsync {} {}'.format(path, isFsyncFile))
        return -errno.EROFS

    @tracer
    def link ( self, targetPath, linkPath ):
        #self.log.info( 'CALL link {} {}'.format(targetPath, linkPath))
        return -errno.EROFS

    @tracer
    def mkdir ( self, path, mode ):
        #self.log.info( 'CALL mkdir {} {}'.format(path, oct(mode)))
        return -errno.EROFS

    @tracer
    def mknod ( self, path, mode, dev ):
        #self.log.info( 'CALL mknod {} {} {}'.format(path, oct(mode), dev))
        return -errno.EROFS

    @tracer
    def open ( self, path, flags ):
        #self.log.info('CALL open {} {})'.format(path, flags))
        path = self.fsEncodeName(path)

        depth = getDepth(path) # depth of path, zero-based from root

        if (depth < 2):
            return -errno.ENOENT

        # TODO: Lock this
        if path in self.files:
            self.files[path]["opens"] += 1
            return 0

        parts = getParts(path)
        b = self.getBackupSetInfo(parts[0])
        if b:
            subpath = parts[1]
            if self.crypt:
                subpath = self.crypt.encryptPath(subpath)
            f = self.regenerator.recoverFile(subpath, b['backupset'], True)
            if f:
                try:
                    f.flush()
                    f.seek(0)
                except AttributeError, IOError:
                    bytesCopied = 0
                    self.log.debug("Copying file to tempfile")
                    temp = tempfile.TemporaryFile()
                    chunk = f.read(65536)
                    while chunk:
                        bytesCopied = bytesCopied + len(chunk)
                        temp.write(chunk)
                        chunk = f.read(65536)
                    f.close()
                    self.log.debug("Copied %d bytes to tempfile", bytesCopied)
                    temp.flush()
                    temp.seek(0)
                    f = temp

                self.files[path] = {"file": f, "opens": 1}
                return 0
        # Otherwise.....
        return -errno.ENOENT


    @tracer
    def read ( self, path, length, offset ):
        #self.log.info('CALL read {} {} {}'.format(path, length, offset))
        f = self.files[path]["file"]
        if f:
            f.seek(offset)
            return f.read(length)
        return -errno.EINVAL

    @tracer
    def readlink ( self, path ):
        #self.log.info('CALL readlink {}'.format(path))
        path = self.fsEncodeName(path)

        key = (_LinkContents, path)
        link = self.cache.retrieve(key)
        if link:
            return link
        if path == '/Current':
            target = self.lastBackupSet(True)
            self.log.debug("Path: {} Target: {} {}".format(path, target['name'], target['backupset']))
            link = str(target['name'])
            self.cache.insert(key, link)
            return link
        elif getDepth(path) > 1:
            parts = getParts(path)
            b = self.getBackupSetInfo(parts[0])
            if b:
                f = self.regenerator.recoverFile(parts[1], b['backupset'], True)
                f.flush()
                link = f.readline()
                f.close()
                if self.repoint:
                    if os.path.isabs(link):
                        link = os.path.join(self.mountpoint, parts[0], os.path.relpath(link, "/"))
                self.cache.insert(key, link)
                return link
        return -errno.ENOENT

    @tracer
    def release ( self, path, flags ):
        path = self.fsEncodeName(path)

        if self.files[path]:
            self.files[path]["opens"] -= 1;
            if self.files[path]["opens"] == 0:
                self.files[path]["file"].close()
                del self.files[path]
            return 0
        return -errno.EINVAL

    @tracer
    def rename ( self, oldPath, newPath ):
        #self.log.info('CALL rename {} {}'.format(oldPath, newPath))
        return -errno.EROFS

    @tracer
    def rmdir ( self, path ):
        #self.log.info('CALL rmdir {}'.format(path))
        return -errno.EROFS

    @tracer
    def statfs ( self ):
        """ StatFS """
        #self.log.info('CALL statfs')
        if self.path:
            fs = os.statvfs(self.path)

            st = fuse.Stat()
            st.f_bsize   = fs.f_bsize
            st.f_frsize  = fs.f_frsize
            st.f_blocks  = fs.f_blocks
            st.f_bfree   = fs.f_bfree
            st.f_bavail  = fs.f_bavail
            st.f_files   = fs.f_files
            st.f_ffree   = fs.f_ffree
            st.f_favail  = fs.f_favail
            st.f_flag    = fs.f_flag
            st.f_namemax = fs.f_namemax
            return st
        else:
            return -errorno.EINVAL

    def symlink ( self, targetPath, linkPath ):
        #self.log.info('CALL symlink {} {}'.format(path, linkPath))
        return -errno.EROFS

    def truncate ( self, path, size ):
        #self.log.info('CALL truncate {} {}'.format(path, size))
        return -errno.EROFS

    def unlink ( self, path ):
        #self.log.info('CALL unlink {}'.format(path))
        return -errno.EROFS

    def utime ( self, path, times ):
        #self.log.info('CALL utime {} {} '.format(path, str(times)))
        return -errno.EROFS

    def write ( self, path, buf, offset ):
        #self.log.info('CALL write {} {} {}'.format(path, offset, len(buf)))
        return -errno.EROFS

    # Map extrenal attribute names for the top level directories to backupset info names
    attrMap = {
        'user.priority' : 'priority',
        'user.complete' : 'completed',
        'user.backupset': 'backupset',
        'user.session'  : 'session'
    }

    @tracer
    def listxattr ( self, path, size ):
        path = self.fsEncodeName(path)
        self.log.info('CALL listxattr {} {}'.format(path, size))
        if size == 0:
            retFunc = lambda x: len("".join(x)) + len(str(x))
        else:
            retFunc = lambda x: x

        if (getDepth(path) == 1):
            parts = getParts(path)
            b = self.getBackupSetInfo(parts[0])
            if b:
                return retFunc(self.attrMap.keys())

        if (getDepth(path) > 1):
            parts = getParts(path)
            b = self.getBackupSetInfo(parts[0])
            if b:
                subpath = parts[1]
                if self.crypt:
                    subpath = self.crypt.encryptPath(subpath)
                info = self.tardis.getFileInfoByPath(subpath, b['backupset'])
                if info:
                    attrs = ['user.tardis_checksum', 'user.tardis_since', 'user.tardis_chain']
                    self.log.info("xattrs: %s", info['xattrs'])
                    if info['xattrs']:
                        f = self.regenerator.recoverChecksum(info['xattrs'])
                        xattrs = json.loads(f.read())
                        self.log.debug("Xattrs: %s", str(xattrs))
                        attrs += map(str, xattrs.keys())
                        self.log.debug("Adding xattrs: %s", xattrs.keys())
                        self.log.info("Xattrs: %s", str(attrs))
                        self.log.info("Returning: %s", str(retFunc(attrs)))

                    return retFunc(attrs)

        return None

    @tracer
    def getxattr (self, path, attr, size):
        path = self.fsEncodeName(path)
        #self.log.info('CALL getxattr: %s %s %s', path, attr, size)
        if size == 0:
            retFunc = lambda x: len(str(x))
        else:
            retFunc = lambda x: str(x)

        depth = getDepth(path)

        if depth == 1:
            if attr in self.attrMap:
                parts = getParts(path)
                b = self.getBackupSetInfo(parts[0])
                if self.attrMap[attr] in b.keys():
                    return retFunc(b[self.attrMap[attr]])

        if depth > 1:
            parts = getParts(path)
            b = self.getBackupSetInfo(parts[0])

            subpath = parts[1]
            if self.crypt:
                subpath = self.crypt.encryptPath(subpath)
            if attr == 'user.tardis_checksum':
                if b:
                    checksum = self.tardis.getChecksumByPath(subpath, b['backupset'])
                    #self.log.debug(str(checksum))
                    if checksum:
                        return retFunc(checksum)
            elif attr == 'user.tardis_since':
                if b: 
                    since = self.tardis.getFirstBackupSet(subpath, b['backupset'])
                    #self.log.debug(str(since))
                    if since:
                        return retFunc(since)
<<<<<<< HEAD
            elif attr == 'user.tardis_chain':
                    checksum = self.tardis.getChecksumByPath(subpath, b['backupset'])
                    self.log.debug(str(checksum))
                    if checksum:
                        chain = self.tardis.getChainLength(checksum)
=======
            elif attr == 'user.chain':
                    info = self.tardis.getChecksumInfoByPath(subpath, b['backupset'])
                    #self.log.debug(str(checksum))
                    if info:
                        chain = str(info['chainlength'])
>>>>>>> c4d87c6d
                        self.log.debug(str(chain))
                        return retFunc(chain)
            else:
                # Must be an imported value.  Let's generate it.
                info = self.getFileInfoByPath(path)
                if info['xattrs']:
                    f = self.regenerator.recoverChecksum(info['xattrs'])
                    xattrs = json.loads(f.read())
                    if attr in xattrs:
                        value = base64.b64decode(xattrs[attr])
                        return retFunc(value)

        return 0

def main():
    #logging.basicConfig()
    logger = logging.getLogger('')
    handler = logging.StreamHandler()
    handler.setFormatter(logging.Formatter("%(levelname)s : %(name)s : %(message)s"))
    logger.addHandler(handler)
    logger.setLevel(logging.DEBUG)

    try:
        fs = TardisFS()
    except:
        sys.exit(1)

    fs.flags = 0
    fs.multithreaded = 0
    try:
        fs.main()
    except Exception:
        pass

if __name__ == "__main__":
    main()<|MERGE_RESOLUTION|>--- conflicted
+++ resolved
@@ -718,19 +718,11 @@
                     #self.log.debug(str(since))
                     if since:
                         return retFunc(since)
-<<<<<<< HEAD
             elif attr == 'user.tardis_chain':
-                    checksum = self.tardis.getChecksumByPath(subpath, b['backupset'])
-                    self.log.debug(str(checksum))
-                    if checksum:
-                        chain = self.tardis.getChainLength(checksum)
-=======
-            elif attr == 'user.chain':
                     info = self.tardis.getChecksumInfoByPath(subpath, b['backupset'])
                     #self.log.debug(str(checksum))
                     if info:
                         chain = str(info['chainlength'])
->>>>>>> c4d87c6d
                         self.log.debug(str(chain))
                         return retFunc(chain)
             else:

# vim: set et sw=4 sts=4 fileencoding=utf-8:
#
# Tardis: A Backup System
# Copyright 2013-2014, Eric Koldinger, All Rights Reserved.
# kolding@washington.edu
#
# Redistribution and use in source and binary forms, with or without
# modification, are permitted provided that the following conditions are met:
#
#     * Redistributions of source code must retain the above copyright
#       notice, this list of conditions and the following disclaimer.
#     * Redistributions in binary form must reproduce the above copyright
#       notice, this list of conditions and the following disclaimer in the
#       documentation and/or other materials provided with the distribution.
#     * Neither the name of the copyright holder nor the
#       names of its contributors may be used to endorse or promote products
#       derived from this software without specific prior written permission.
#
# THIS SOFTWARE IS PROVIDED BY THE COPYRIGHT HOLDERS AND CONTRIBUTORS "AS IS"
# AND ANY EXPRESS OR IMPLIED WARRANTIES, INCLUDING, BUT NOT LIMITED TO, THE
# IMPLIED WARRANTIES OF MERCHANTABILITY AND FITNESS FOR A PARTICULAR PURPOSE
# ARE DISCLAIMED. IN NO EVENT SHALL THE COPYRIGHT HOLDER OR CONTRIBUTORS BE
# LIABLE FOR ANY DIRECT, INDIRECT, INCIDENTAL, SPECIAL, EXEMPLARY, OR
# CONSEQUENTIAL DAMAGES (INCLUDING, BUT NOT LIMITED TO, PROCUREMENT OF
# SUBSTITUTE GOODS OR SERVICES; LOSS OF USE, DATA, OR PROFITS; OR BUSINESS
# INTERRUPTION) HOWEVER CAUSED AND ON ANY THEORY OF LIABILITY, WHETHER IN
# CONTRACT, STRICT LIABILITY, OR TORT (INCLUDING NEGLIGENCE OR OTHERWISE)
# ARISING IN ANY WAY OUT OF THE USE OF THIS SOFTWARE, EVEN IF ADVISED OF THE
# POSSIBILITY OF SUCH DAMAGE.

import sqlite3
import shutil
import logging
import os.path
import functools
import time

import ConnIdLogAdapter

import TardisDaemon

# Expected SQL Schema
"""
CREATE TABLE IF NOT EXISTS Config (
    Key             CHARACTER PRIMARY KEY,
    Value           CHARACTER NOT NULL
);

CREATE TABLE IF NOT EXISTS Backups (
    Name            CHARACTER UNIQUE,
    BackupSet       INTEGER PRIMARY KEY AUTOINCREMENT,
    StartTime       CHARACTER,
    EndTime         CHARACTER,
    ClientTime      CHARACTER,
    Session         CHARACTER UNIQUE,
    Completed       INTEGER,
    Priority        INTEGER DEFAULT 1
);

CREATE TABLE IF NOT EXISTS CheckSums (
    Checksum    CHARACTER UNIQUE NOT NULL,
    ChecksumId  INTEGER PRIMARY KEY AUTOINCREMENT,
    Size        INTEGER,
    Basis       INTEGER,
    DeltaSize   INTEGER,
    InitVector  BLOB,
    FOREIGN KEY(Basis) REFERENCES CheckSums(Checksum)
);

CREATE TABLE IF NOT EXISTS Names (
    Name        CHARACTER UNIQUE NOT NULL,
    NameId      INTEGER PRIMARY KEY AUTOINCREMENT
);

CREATE TABLE IF NOT EXISTS Devices (
    DeviceId    INTEGER PRIMARY KEY AUTOICREMENT,
    MountPoint  CHARACTER UNIQUE NOT NULL
);

CREATE TABLE IF NOT EXISTS Files (
    NameId      INTEGER   NOT NULL,
    FirstSet    INTEGER   NOT NULL,
    LastSet     INTEGER   NOT NULL,
    Inode       INTEGER   NOT NULL,
    Device      INTEGER   NOT NULL
    Parent      INTEGER   NOT NULL,
    ParentDev   INTEGER   NOT NULL,
    ChecksumId  INTEGER,
    Dir         INTEGER,
    Link        INTEGER,
    MTime       INTEGER,
    CTime       INTEGER,
    ATime       INTEGER,
    Mode        INTEGER,
    UID         INTEGER,
    GID         INTEGER, 
    NLinks      INTEGER,
    PRIMARY KEY(NameId, FirstSet, LastSet, Parent),
    FOREIGN KEY(NameId)      REFERENCES Names(NameId),
    FOREIGN KEY(ChecksumId)  REFERENCES CheckSums(ChecksumIdD),
    FOREIGN KEY(Device)      REFERENCES Devices(DeviceId),
    FOREIGN KEY(ParentDev)   REFERENCES Devices(DeviceId)
);

CREATE INDEX IF NOT EXISTS CheckSumIndex ON CheckSums(Checksum);

CREATE INDEX IF NOT EXISTS InodeFirstIndex ON Files(Inode ASC, FirstSet ASC);
CREATE INDEX IF NOT EXISTS ParentFirstIndex ON Files(Parent ASC, FirstSet ASC);
CREATE INDEX IF NOT EXISTS InodeLastIndex ON Files(Inode ASC, LastSet ASC);
CREATE INDEX IF NOT EXISTS ParentLastndex ON Files(Parent ASC, LastSet ASC);
CREATE INDEX IF NOT EXISTS NameIndex ON Names(Name ASC);

-- CREATE INDEX IF NOT EXISTS NameIndex ON Files(Name ASC, BackupSet ASC, Parent ASC);

INSERT OR IGNORE INTO Backups (Name, StartTime, EndTime, ClientTime, Completed, Priority) VALUES (".Initial", 0, 0, 0, 1, 0);

INSERT OR REPLACE INTO Config (Key, Value) VALUES ("SchemaVersion", "1");

CREATE VIEW IF NOT EXISTS VFiles AS
    SELECT Names.Name AS Name, Inode, Device, Parent, ParentDev, Dir, Link, Size, MTime, CTime, ATime, Mode, UID, GID, NLinks, Checksum, Backups.BackupSet, Backups.Name AS Backup
    FROM Files
    JOIN Names ON Files.NameId = Names.NameId
    JOIN Backups ON Backups.BackupSet BETWEEN Files.FirstSet AND Files.LastSet
    LEFT OUTER JOIN Checksums ON Files.ChecksumId = Checksums.ChecksumId;
"""

# End of schema

# Utility functions

def makeDict(cursor, row):
    """ Convert a row from the db into a dict """
    if row != None and cursor != None and len(row) != 0:
        d = {}
        for idx, col in enumerate(cursor.description):
            d[col[0]] = row[idx]
        return d
    else:
        return None

def addFields(x, y):
    """ Add fields to the end of a dict """
    return dict(y.items() + x)

def splitpath(path):
    """ Split a path into chunks, recursively """
    (head, tail) = os.path.split(path)
    return splitpath(head) + [ tail ] if head and head != path else [ head or tail ]

# Class TardisDB

class TardisDB(object):
    """ Main source for all interaction with the Tardis DB """
    logger  = logging.getLogger("DB")
    conn    = None
    cursor  = None
    dbName  = None
    db      = None
    currBackupSet = None
    dirinodes = {}

    def __init__(self, dbname, backup=True, prevSet=None, initialize=None, extra=None):
        """ Initialize the connection to a per-machine Tardis Database"""
        self.logger.debug("Initializing connection to {}".format(dbname))
        self.dbName = dbname

        if extra:
            self.logger = ConnIdLogAdapter.ConnIdLogAdapter(self.logger, extra)

        if backup:
            backup = dbname + ".bak"
            try:
                self.logger.debug("Backing up {}".format(dbname))
                shutil.copyfile(dbname, backup)
            except IOError:
                pass

        self.conn = sqlite3.connect(self.dbName)
        self.conn.text_factory = str

        if (initialize):
            self.logger.info("Creating database: {}".format(initialize))
            try:
                with open(initialize, "r") as f:
                    script = f.read()
                    self.conn.executescript(script)
            except IOError as e:
                self.logger.error("Could not read initialization script {}".format(initialize))
                self.logger.exception(e)
                raise
            except sqlite3.Error as e:
                self.logger.error("Could not execute initialization script {}".format(initialize))
                self.logger.exception(e)
                raise

        self.cursor = self.conn.cursor()
        if (prevSet):
            f = self.getBackupSetInfo(prevSet)
            if f:
                self.prevBackupSet = f['backupset']
                self.prevBackupDate = f['starttime']
                self.lastClientTime = f['clienttime']
                self.prevBackupName = prevSet
            #self.cursor.execute = ("SELECT Name, BackupSet FROM Backups WHERE Name = :backup", {"backup": prevSet})
        else:
            b = self.lastBackupSet()
            self.prevBackupName = b['name']
            self.prevBackupSet  = b['backupset']
            self.prevBackupDate = b['starttime']
            self.lastClientTime = b['clienttime']
            #self.cursor.execute("SELECT Name, BackupSet FROM Backups WHERE Completed = 1 ORDER BY BackupSet DESC LIMIT 1")

        #row = self.cursor.fetchone()
        #self.prevBackupName = row[0]
        #self.prevBackupSet = row[1]
        self.logger.info("Last Backup Set: {} {} ".format(self.prevBackupName, self.prevBackupSet))

        self.conn.execute("PRAGMA synchronous=false")
        self.conn.execute("PRAGMA foreignkeys=true")
        self.conn.execute("PRAGMA journal_mode=truncate")

    def bset(self, current):
        """ Determine the backupset we're being asked about.  True == current, false = previous, otherwise a number is returned """
        if type(current) is bool:
            return self.currBackupSet if current else self.prevBackupSet
        else:
            return current

    def lastBackupSet(self, completed=True):
        """ Select the last backup set. """
        if completed:
            c = self.cursor.execute("SELECT Name AS name, BackupSet AS backupset, StartTime AS starttime, ClientTime AS clienttime, Priority AS priority "
                                    "FROM Backups WHERE Completed = 1 ORDER BY BackupSet DESC LIMIT 1")
        else:
            c = self.cursor.execute("SELECT Name AS name, BackupSet AS backupset, StartTime AS starttime, ClientTime AS clienttime , Priority AS priority "
                                    "FROM Backups ORDER BY BackupSet DESC LIMIT 1")
        row = c.fetchone()
        if row:
            return makeDict(c, row)
        else:
            return None

    def execute(self, query, data):
        try:
            ret = self.conn.execute(query, data)
            return ret
        except sqlite3.IntegrityError as e:
            self.logger.warning("Error processing data: %s %s", data, e)
            raise e

    def newBackupSet(self, name, session, priority, clienttime):
        """ Create a new backupset.  Set the current backup set to be that set. """
        c = self.cursor
        try:
            c.execute("INSERT INTO Backups (Name, Completed, StartTime, Session, Priority, ClientTime) VALUES (:name, 0, :now, :session, :priority, :clienttime)",
                      {"name": name, "now": time.time(), "session": session, "priority": priority, "clienttime": clienttime})
        except sqlite3.IntegrityError as e:
            raise Exception("Backupset {} already exists".format(name))

        self.currBackupSet = c.lastrowid
        self.currBackupName = name
        self.conn.commit()
        self.logger.info("Created new backup set: {}: {} {}".format(self.currBackupSet, name, session))
        return self.currBackupSet

    def setBackupSetName(self, name, priority, current=True):
        """ Change the name of a backupset.  Return True if it can be changed, false otherwise. """
        backupset = self.bset(current)
        try:
            self.conn.execute("UPDATE Backups SET Name = :name, Priority = :priority WHERE BackupSet = :backupset",
                      {"name": name, "priority": priority, "backupset": backupset})
            return True
        except sqlite3.IntegrityError as e:
            return False

    def checkBackupSetName(self, name):
        """ Check to see if a backupset by this name exists. Return TRUE if it DOESN'T exist. """
        c = self.conn.execute("SELECT COUNT(*) FROM Backups WHERE Name = :name",
                              { "name": name })
        row = c.fetchone()
        return True if row[0] == 0 else False;

    def getFileInfoByName(self, name, parent, current=True):
        """ Lookup a file in a directory in the previous backup set"""
        backupset = self.bset(current)
        (inode, device) = parent
        #self.logger.debug("Looking up file by name {} {} {}".format(name, parent, self.prevBackupSet))
        c = self.cursor
        c.execute("SELECT "
<<<<<<< HEAD
                  "Name AS name, Inode AS inode, Dir AS dir, Parent AS parent, Size AS size, "
                  "MTime AS mtime, CTime AS ctime, Mode AS mode, UID AS uid, GID AS gid, NLinks AS nlinks, FirstSet AS firstset "
=======
                  "Name AS name, Inode AS inode, Device AS device, Dir AS dir, "
                  "Parent AS parent, ParentDev AS ParentDev, Size AS size, "
                  "MTime AS mtime, CTime AS ctime, Mode AS mode, UID AS uid, GID AS gid, NLinks AS nlinks "
>>>>>>> 584c8529
                  "FROM Files "
                  "JOIN Names ON Files.NameId = Names.NameId "
                  "LEFT OUTER JOIN Checksums ON Files.ChecksumId = Checksums.ChecksumId "
                  "WHERE Name = :name AND Parent = :parent AND ParentDev = :parentDev AND "
                  ":backup BETWEEN FirstSet AND LastSet",
                  {"name": name, "parent": inode, "parentDev": device, "backup": backupset})
        return makeDict(c, c.fetchone())

        """ Lookup a file by a full path. """
    def getFileInfoByPath(self, path, current=False):
        ### TODO: Could be a LOT faster without the repeated calls to getFileInfoByName
        backupset = self.bset(current)
        #self.logger.debug("Looking up file by path {} {}".format(path, backupset))
        parent = 0              # Root directory value
        info = None

        (dirname, name) = os.path.split(path)
        # Walk the path
        for name in splitpath(path):
            info = self.getFileInfoByName(name, parent, backupset)
            if info:
                parent = info["inode"]
            else:
                break
        return info

    """
    def __getFileInfoByPath(self, path, backupset):
        try:
            (dirname, filename) = os.path.split(path)
            try:
                parent = self.dirinodes[(backupset, dirname)]
                return self.getFileInfoByName(name, parent, backupset)
            except KeyError:
                parentInfo = self.__getFileInfoByPath(dirname, backupset)
                parent = parentInfo['inode']
                self.dirinodes[(backupset, dirname)] = parent
                return self.getFileInfoByName(name, parent, backupset)
        except:
            return self.getFileInfoByName(path, 0, backupset)

    def getFileInfoByPath(self, path, current=False):
        backupset = self.bset(current)
        return self.__getFileInfoByPath(path, backupset)
    """

    def getFileInfoByInode(self, inode, current=False):
        backupset = self.bset(current)
        self.logger.debug("Looking up file by inode %d %d", inode, backupset)
        c = self.cursor
        c.execute("SELECT "
                  "Name AS name, Inode AS inode, Device AS device, Dir AS dir, "
                  "Parent AS parent, ParentDev AS ParentDev, Size AS size, "
                  "MTime AS mtime, CTime AS ctime, Mode AS mode, UID AS uid, GID AS gid, NLinks AS nlinks "
                  "FROM Files "
                  "JOIN Names ON Files.NameId = Names.NameId "
                  "LEFT OUTER JOIN Checksums ON Files.ChecksumId = Checksums.ChecksumId "
                  "WHERE Inode = :inode AND "
                  ":backup BETWEEN FirstSet AND LastSet",
                  {"inode": inode, "backup": backupset})
        return makeDict(c, c.fetchone())

    def getNewFileInfoByInode(self, inode):
        self.logger.debug("Looking up file by inode %d %d", inode, self.currBackupSet)
        c = self.cursor
        c.execute("SELECT "
                  "Name AS name, Inode AS inode, Dir AS dir, Parent AS parent, Size AS size, "
                  "MTime AS mtime, CTime AS ctime, Mode AS mode, UID AS uid, GID AS gid, NLinks AS nlinks "
                  "FROM Files "
                  "JOIN Names ON Files.NameId = Names.NameId "
                  "LEFT OUTER JOIN Checksums ON Files.ChecksumId = Checksums.ChecksumId "
                  "WHERE Inode = :inode AND "
                  ":backup BETWEEN FirstSet AND LastSet",
                  {"inode": inode, "backup": self.currBackupSet})
        return makeDict(c, c.fetchone())

    def getFileInfoBySimilar(self, fileInfo, current=False):
        """ Find a file which is similar, namely the same size, inode, and mtime.  Identifies files which have moved. """
        backupset = self.bset(current)
        self.logger.debug("Looking up file for similar info: %s", fileInfo)
        temp = fileInfo.copy()
        temp["backup"] = backupset
        c = self.cursor.execute("SELECT "
                                "Name AS name, Inode AS inode, Dir AS dir, Parent AS parent, Size AS size, "
                                "MTime AS mtime, CTime AS ctime, Mode AS mode, UID AS uid, GID AS gid, Checksum AS checksum "
                                "FROM Files "
                                "JOIN Names ON Files.NameId = Names.NameId "
                                "JOIN Checksums ON Files.ChecksumId = Checksums.ChecksumId "
                                "WHERE Inode = :inode AND Mtime = :mtime AND Size = :size AND "
                                ":backup BETWEEN Files.FirstSet AND Files.LastSet",
                                temp)
        return makeDict(c, c.fetchone())

    def getFileFromPartialBackup(self, fileInfo):
        """ Find a file which is similar, namely the same size, inode, and mtime.  Identifies files which have moved. """
        self.logger.debug("Looking up file for similar info: %s", fileInfo)
        temp = fileInfo.copy()
        temp["backup"] = self.prevBackupSet         ### Only look for things newer than the last backup set
        c = self.cursor.execute("SELECT "
                                "Name AS name, Inode AS inode, Dir AS dir, Parent AS parent, Size AS size, "
                                "MTime AS mtime, CTime AS ctime, Mode AS mode, UID AS uid, GID AS gid, Checksum AS checksum "
                                "FROM Files "
                                "JOIN Names ON Files.NameId = Names.NameId "
                                "JOIN Checksums ON Files.ChecksumId = Checksums.ChecksumId "
                                "WHERE Inode = :inode AND Mtime = :mtime AND Size = :size AND "
                                "Files.LastSet >= :backup",
                                temp)
        return makeDict(c, c.fetchone())

    def copyChecksum(self, old_inode, new_inode):
        self.cursor.execute("UPDATE Files SET ChecksumId = (SELECT CheckSumID FROM Files WHERE Inode = :oldInode AND BackupSet = :prev) "
                            "WHERE INode = :newInode AND BackupSet = :backup",
                            {"oldInode": old_inode, "newInode": new_inode, "prev": self.prevBackupSet, "backup": self.currBackupSet})
        return self.cursor.rowcount

    def setChecksum(self, inode, checksum):
        self.cursor.execute("UPDATE Files SET ChecksumId = (SELECT ChecksumId FROM CheckSums WHERE CheckSum = :checksum) "
                            "WHERE Inode = :inode AND "
                            ":backup BETWEEN FirstSet AND LastSet",
                            {"inode": inode, "checksum": checksum, "backup": self.currBackupSet})
        return self.cursor.rowcount

    def getChecksumByInode(self, inode, current=True):
        backupset = self.bset(current)
        c = self.cursor.execute("SELECT "
                                "CheckSums.Checksum AS checksum "
                                "FROM Files JOIN CheckSums ON Files.ChecksumId = Checksums.ChecksumId "
                                "WHERE Files.INode = :inode AND "
                                ":backup BETWEEN Files.FirstSet AND Files.LastSet",
                                { "backup" : backupset, "inode" : inode })
        row = c.fetchone()
        if row:
            return row[0]
        else:
            return None

    def getChecksumByName(self, name, parent, current=False):
        backupset = self.bset(current)
        (inode, device) = parent
        self.logger.debug("Looking up checksum for file %s %d %d", name, parent, backupset)
        c = self.execute("SELECT CheckSums.CheckSum AS checksum "
                         "FROM Files "
                         "JOIN Names ON Files.NameID = Names.NameId "
                         "JOIN CheckSums ON Files.ChecksumId = CheckSums.ChecksumId "
                         "WHERE Names.Name = :name AND Files.Parent = :parent AND ParentDev = :parentDev AND "
                         ":backup BETWEEN Files.FirstSet AND Files.LastSet",
                         { "name": name, "parent": inode, "parentDev": device, "backup": backupset })
        row = c.fetchone()
        if row:
            return row[0]
        else:
            return None

    def getChecksumByPath(self, name, current=False):
        backupset = self.bset(current)
        self.logger.debug("Looking up checksum for path %s %d", name, backupset)
        f = self.getFileInfoByPath(name, current)
        if f:
            return self.getChecksumByName(f["name"], f["parent"], current)
        else:
            return None

    def getFirstBackupSet(self, name, current=False):
        backupset = self.bset(current)
        f = self.getFileInfoByPath(name, current)
        if f:
            c = self.conn.execute("SELECT Name FROM Backups WHERE BackupSet >= :first ORDER BY BackupSet ASC LIMIT 1",
                                  {"first": f["firstset"]})
            row = c.fetchone()
            if row:
                return row[0]
        # General purpose failure
        return None

    def insertFile(self, fileInfo, parent):
        self.logger.debug("Inserting file: %s", fileInfo)
        (parIno, parDev) = parent
        fields = {"backup": self.currBackupSet, "parent": parIno, "parentDev": parDev}.items()
        temp = addFields(fields, fileInfo)
        self.setNameID([temp])
        self.execute("INSERT INTO Files "
                     "(NameId, FirstSet, LastSet, Inode, Device, Parent, ParentDev, Dir, Link, MTime, CTime, ATime,  Mode, UID, GID, NLinks) "
                     "VALUES  "
                     "(:nameid, :backup, :backup, :inode, :dev, :parent, :parentDev, :dir, :link, :mtime, :ctime, :atime, :mode, :uid, :gid, :nlinks)",
                     temp)

    """
    def insertFiles(self, files, parent):
        self.logger.debug("Inserting files: %d", len(files))
        fields = {"backup": self.currBackupSet, "parent": parent}.items()
        f = functools.partial(addFields, fields)
        self.setNameID(files)
        
        self.conn.executemany("INSERT INTO Files "
                              "(NameId, FirstSet, LastSet, Inode, Parent, Dir, Link, MTime, CTime, ATime, Mode, UID, GID, NLinks) "
                              "VALUES "
                              "(:nameid, :backup, :backup, :inode, :parent, :dir, :link, :mtime, :ctime, :atime, :mode, :uid, :gid, :nlinks)",
                              map(f, files))
    """

    def extendFile(self, parent, name, old=False, current=True):
        old = self.bset(old)
        (parIno, parDev) = parent
        current = self.bset(current)
        cursor = self.execute("UPDATE FILES "
                              "SET LastSet = :new "
                              "WHERE Parent = :parent AND ParentDev = :parentDev AND NameID = (SELECT NameID FROM Names WHERE Name = :name) AND "
                              ":old BETWEEN FirstSet AND LastSet",
                              { "parent": parIno, "parentDev": parDev , "name": name, "old": old, "new": current })
        return cursor.rowcount

    def cloneDir(self, parent, new=True, old=False):
        newBSet = self.bset(new)
        oldBSet = self.bset(old)
        (parIno, parDev) = parent
        self.logger.debug("Cloning directory inode %d, %d from %d to %d", parIno, parDev, oldBSet, newBSet)
        cursor = self.execute("UPDATE FILES "
                              "SET LastSet = :new "
                              "WHERE Parent = :parent AND ParentDev = :parentDev AND "
                              ":old BETWEEN FirstSet AND LastSet",
                              { "new": newBSet, "old": oldBSet, "parent": parIno, "parentDev": parDev })
        return cursor.rowcount

    """
    def cloneDirs(self, parents, new=True, old=False):
       newBSet = self.bset(new)
       oldBSet = self.bset(old)
       self.logger.debug("Cloning directory inodes %s from %d to %d", parents, oldBSet, newBSet)

       self.cursor.executemany("UPDATE Files "
                               "SET LastSet = :new "
                               "WHERE "
                               "Parent = :parent AND ParentDev = :parentDev AND "
                               ":old BETWEEN FirstSet AND LastSet",
                               map(lambda x:{"new": newBSet, "old": oldBSet, "parent": x}, parents))
       return self.cursor.rowcount
    """

    def setNameID(self, files):
        for f in files:
            c = self.cursor.execute("SELECT NameId FROM Names WHERE Name = :name", f)
            row = c.fetchone()
            if row:
                f["nameid"] = row[0]
            else:
                self.cursor.execute("INSERT INTO Names (Name) VALUES (:name)", f)
                f["nameid"] = self.cursor.lastrowid

    def insertChecksumFile(self, checksum, iv=None, size=0, basis=None, deltasize=None):
        self.logger.debug("Inserting checksum file: %s -- %d bytes", checksum, size)

        self.cursor.execute("INSERT INTO CheckSums (CheckSum, Size, Basis, InitVector, DeltaSize) "
                             "VALUES                (:checksum, :size, :basis, :iv, :deltasize)",
                             {"checksum": checksum, "size": size, "basis": basis, "iv": iv, "deltasize": deltasize})
        return self.cursor.lastrowid

    def getChecksumInfo(self, checksum):
        self.logger.debug("Getting checksum info on: %s", checksum)
        c = self.execute("SELECT Checksum AS checksum, ChecksumID AS checksumid, Basis AS basis, InitVector AS iv, Size AS size, DeltaSize AS deltasize "
                  "FROM Checksums WHERE CheckSum = :checksum",
                  {"checksum": checksum})
        row = c.fetchone()
        if row:
            return makeDict(c, row)
        else:
            return None

    def getChainLength(self, checksum):
        data = self.getChecksumInfo(checksum)
        if data:
            if data['basis'] is None:
                return 0
            else:
                return self.getChainLength(data['basis']) + 1
        else:
            return -1

    def readDirectory(self, dirNode, current=False):
        (inode, device) = dirNode
        backupset = self.bset(current)
        self.logger.debug("Reading directory values for (%d, %d) %d", inode, device, backupset)
        c = self.execute("SELECT "
                         "Name AS name, Inode AS inode, Device AS device, Dir AS dir, "
                         "Parent AS parent, ParentDev AS ParentDev, Size AS size, "
                         "MTime AS mtime, CTime AS ctime, Mode AS mode, UID AS uid, GID AS gid, Checksum AS checksum "
                         "FROM Files "
                         "JOIN Names ON Files.NameId = Names.NameId "
                         "LEFT OUTER JOIN Checksums ON Files.ChecksumId = Checksums.ChecksumId "
                         "WHERE Parent = :parent AND ParentDev = :parentDev AND "
                         ":backup BETWEEN Files.FirstSet AND Files.LastSet",
                         {"parent": inode, "parentDev": device, "backup": backupset})
        for row in c.fetchall():
            yield makeDict(c, row)

    """
    def getPathForFileByName(self, name, parent, current=False):
        backupSet = self.bset(current)
        self.logger.debug("Extracting path for file %s %d %d", name, parent, backupSet)
        return None
    """

    def listBackupSets(self):
        c = self.execute("SELECT "
                         "Name AS name, BackupSet AS backupset "
                         "FROM Backups")
        for row in c.fetchall():
            yield makeDict(c, row)

    def getBackupSetInfo(self, name):
        c = self.execute("SELECT "
                          "BackupSet AS backupset, StartTime AS starttime, ClientTime AS clienttime, Priority AS priority, "
                          "Completed AS completed, Session AS session "
                          "FROM Backups WHERE name = :name",
                          { "name": name })
        row = c.fetchone()
        if row:
            return makeDict(c, row)
        else:
            return None

    def getBackupSetInfoForTime(self, time):
        c = self.execute("SELECT "
                         "BackupSet AS backupset, StartTime AS starttime, ClientTime AS clienttime, Priority AS priority, "
                         "Completed AS completed, Session AS session "
                         "FROM Backups WHERE BackupSet = (SELECT MAX(BackupSet) FROM Backups WHERE StartTime <= :time)",
                         { "time": time })
        row = c.fetchone()
        if row:
            return makeDict(c, row)
        else:
            return None

    def beginTransaction(self):
        self.cursor.execute("BEGIN")


    def completeBackup(self):
        self.execute("UPDATE Backups SET Completed = 1 WHERE BackupSet = :backup", { "backup": self.currBackupSet })
        self.commit()

    def purgeFiles(self, priority, timestamp, current=False):
        """ Purge old files from the database.  Needs to be followed up with calls to remove the orphaned files """
        backupset = self.bset(current)
        self.logger.debug("Purging files below priority {}, before {}, and backupset: {}".format(priority, timestamp, backupset))
        # First, purge out the backupsets that don't match
        self.cursor.execute("DELETE FROM Backups WHERE Priority <= :priority AND EndTime <= :timestamp AND BackupSet < :backupset",
                            {"priority": priority, "timestamp": timestamp, "backupset": backupset})
        setsDeleted = self.cursor.rowcount
        # Then delete the files which are 
        # TODO: Move this to the removeOrphans phase
        self.cursor.execute("DELETE FROM Files WHERE "
                            "0 = (SELECT COUNT(*) FROM Backups WHERE Backups.BackupSet BETWEEN Files.FirstSet AND Files.LastSet)")
        #self.cursor.execute("DELETE FROM Files WHERE Files.BackupSet IN "
        #                    "(SELECT BackupSet FROM Backups WHERE Priority <= :priority AND EndTime <= :timestamp AND BackupSet < :backupset)",
        #                    {"priority": priority, "timestamp": timestamp, "backupset": backupset})
        filesDeleted = self.cursor.rowcount

        return (filesDeleted, setsDeleted)

    def listOrphanChecksums(self):
        c = self.conn.execute("SELECT Checksum FROM Checksums "
                              "WHERE ChecksumID NOT IN (SELECT DISTINCT(ChecksumID) FROM Files WHERE ChecksumID IS NOT NULL) "
                              "AND Checksum NOT IN (SELECT DISTINCT(Basis) FROM Checksums WHERE Basis IS NOT NULL)")
        for row in c.fetchall():
            yield row[0]

    def compact(self):
        c = self.conn.execute("VACUUM")

    def deleteChecksum(self, checksum):
        self.logger.debug("Deleting checksum: %s", checksum)
        c = self.cursor.execute("DELETE FROM Checksums WHERE Checksum = :checksum", {"checksum": checksum})
        return self.cursor.rowcount

    def commit(self):
        self.conn.commit()

    def __del__(self):
        self.logger.info("Closing DB: {}".format(self.dbName))
        if self.conn:
            if self.currBackupSet:
                self.conn.execute("UPDATE Backups SET EndTime = :now WHERE BackupSet = :backup",
                                    { "now": time.time(), "backup": self.currBackupSet })
            self.conn.commit()
            self.conn.close()

if __name__ == "__main__":
    import sys
    import uuid
    x = TardisDB(sys.argv[1])
    x.newBackupSet(sys.argv[2], str(uuid.uuid1()))
    rec =  x.getFileInfoByName("File1", 1)
    print rec
    print x.getFileInfoByInode(2)
    info = {
        "name"  : "Dir",
        "inode" : 1,
        "dir"   : 0,
        "size"  : 1,
        "mtime" : 1111,
        "ctime" : 1111,
        "atime" : 1111,
        "mode"  : 666,
        "uid"   : 99,
        "gid"   : 100,
        "cksum" : None
        }
    x.insertFile(info)
    info = {
        "name"  : "File1",
        "inode" : 2,
        "dir"   : 1,
        "size"  : 1,
        "mtime" : 2222,
        "ctime" : 2222,
        "atime" : 2222,
        "mode"  : 444,
        "uid"   : 99,
        "gid"   : 100,
        "cksum" : None
        }
    x.insertFile(info)
    x.completeBackup()
    x.commit()<|MERGE_RESOLUTION|>--- conflicted
+++ resolved
@@ -287,14 +287,9 @@
         #self.logger.debug("Looking up file by name {} {} {}".format(name, parent, self.prevBackupSet))
         c = self.cursor
         c.execute("SELECT "
-<<<<<<< HEAD
-                  "Name AS name, Inode AS inode, Dir AS dir, Parent AS parent, Size AS size, "
-                  "MTime AS mtime, CTime AS ctime, Mode AS mode, UID AS uid, GID AS gid, NLinks AS nlinks, FirstSet AS firstset "
-=======
                   "Name AS name, Inode AS inode, Device AS device, Dir AS dir, "
                   "Parent AS parent, ParentDev AS ParentDev, Size AS size, "
                   "MTime AS mtime, CTime AS ctime, Mode AS mode, UID AS uid, GID AS gid, NLinks AS nlinks "
->>>>>>> 584c8529
                   "FROM Files "
                   "JOIN Names ON Files.NameId = Names.NameId "
                   "LEFT OUTER JOIN Checksums ON Files.ChecksumId = Checksums.ChecksumId "

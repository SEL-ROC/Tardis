--- conflicted
+++ resolved
@@ -489,7 +489,6 @@
                     savefull = True
             if savefull:
                 # Save the full output, rather than just a delta.  Save the delta to a file
-                #output = tempfile.NamedTemporaryFile(dir=self.tempdir, delete=True)
                 output = tempfile.SpooledTemporaryFile(dir=self.tempdir, prefix=self.sessionid)
             else:
                 output = self.cache.open(checksum, "wb")
@@ -626,13 +625,7 @@
             self.logger.debug("Checksum file %s already exists", checksum)
             # Abort read
         else:
-<<<<<<< HEAD
             output = self.cache.open(checksum, "w")
-=======
-            temp = tempfile.NamedTemporaryFile(dir=self.tempdir, delete=False, prefix=self.sessionid)
-            self.logger.debug("Sending output to temporary file %s", temp.name)
-            output = temp.file
->>>>>>> 61dc29ee
 
         # Removed the below, as we're always sending the base64 encoded string, and storing that in the DB.
         # Would be more compact to store the blob, but we're not doing that now
@@ -722,7 +715,7 @@
             else:
                 output = self.cache.open(checksum, "w")
         else:
-            temp = tempfile.NamedTemporaryFile(dir=self.tempdir, delete=False)
+            temp = tempfile.NamedTemporaryFile(dir=self.tempdir, delete=False, prefix=self.sessionid)
             self.logger.debug("Sending output to temporary file %s", temp.name)
             output = temp.file
 
@@ -851,7 +844,8 @@
         # Mark if the last secssion was completed
         self.lastCompleted = prev['completed']
         self.tempdir = os.path.join(self.basedir, "tmp")
-        os.makedirs(self.tempdir)
+        if not os.path.exists(self.tempdir):
+            os.makedirs(self.tempdir)
 
     def endSession(self):
         try:
